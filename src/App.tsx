import React, { useState, useEffect } from 'react';
import { BrowserRouter as Router, Routes, Route, Navigate, useNavigate } from 'react-router-dom';
import Header from './components/Header';
import Hero from './components/Hero';
import Benefits from './components/Benefits';
import HowItWorks from './components/HowItWorks';
import Testimonials from './components/Testimonials';
import FAQ from './components/FAQ';
import CTA from './components/CTA';
import Footer, { OldFooter } from './components/Footer';
import Login from './components/Login';
import SignUp from './components/SignUp';
import Dashboard from './components/Dashboard';
import ReceiptScanning from './components/ReceiptScanning';
import ProfilePage from './components/ProfilePage';
import MyLibrary from './components/MyLibrary';
import WarrantyPage from './components/WarrantyPage';
<<<<<<< HEAD
import VideoDemo from './components/VideoDemo';
import { getCurrentUser, onAuthStateChange } from './lib/supabase';
=======
import { UserProvider, useUser } from './contexts/UserContext';
>>>>>>> 55f3c727

// Protected Route Component
const ProtectedRoute = ({ children }: { children: React.ReactNode }) => {
  const { user, isLoading } = useUser();
  
  if (isLoading) {
    return (
      <div className="min-h-screen bg-background flex items-center justify-center">
        <div className="text-center">
          <div className="animate-spin rounded-full h-12 w-12 border-b-2 border-primary mx-auto mb-4"></div>
          <p className="text-text-secondary">Loading...</p>
        </div>
      </div>
    );
  }
  
  if (!user) {
    return <Navigate to="/login" replace />;
  }
  return <>{children}</>;
};

// Home Page Component
const HomePage = () => {
  const navigate = useNavigate();
  const handleShowLogin = () => navigate('/login');
  const handleShowSignUp = () => navigate('/signup');
  return (
    <div className="min-h-screen font-['Inter',sans-serif]">
      <Header />
      <main>
        <Hero onShowLogin={handleShowLogin} onShowSignUp={handleShowSignUp} />
        <Benefits onShowLogin={handleShowLogin} onShowSignUp={handleShowSignUp} />
        <HowItWorks onShowLogin={handleShowLogin} onShowSignUp={handleShowSignUp} />
        <Testimonials />
        <FAQ />
        <CTA onShowLogin={handleShowLogin} onShowSignUp={handleShowSignUp} />
      </main>
      <OldFooter />
    </div>
  );
};

// Login Page Component
const LoginPage = () => {
  const { user } = useUser();
  const navigate = useNavigate();
  const handleBackToHome = () => navigate('/');
  const handleShowSignUp = () => navigate('/signup');
  if (user) {
    return <Navigate to="/dashboard" replace />;
  }
  return <Login onBackToHome={handleBackToHome} onShowSignUp={handleShowSignUp} />;
};

// SignUp Page Component
const SignUpPage = () => {
  const { user } = useUser();
  const navigate = useNavigate();
  const handleBackToHome = () => navigate('/');
  const handleShowLogin = () => navigate('/login');
  if (user) {
    return <Navigate to="/dashboard" replace />;
  }
  return <SignUp onBackToHome={handleBackToHome} onShowLogin={handleShowLogin} />;
};

// Dashboard Page Component
const DashboardPage = () => {
  const navigate = useNavigate();
  const handleShowReceiptScanning = () => navigate('/scan');
  const handleShowProfile = () => navigate('/profile');
  const handleShowLibrary = () => navigate('/library');
  const handleShowWarranty = () => navigate('/warranty');
  const handleSignOut = () => navigate('/');
  return (
    <Dashboard
      onSignOut={handleSignOut}
      onShowReceiptScanning={handleShowReceiptScanning}
      onShowProfile={handleShowProfile}
      onShowLibrary={handleShowLibrary}
      onShowWarranty={handleShowWarranty}
    />
  );
};

// Receipt Scanning Page Component
const ReceiptScanningPage = () => {
  const navigate = useNavigate();
  const handleBackToDashboard = () => navigate('/dashboard');
  return <ReceiptScanning onBackToDashboard={handleBackToDashboard} />;
};

// Profile Page Component
const ProfilePageComponent = () => {
  const navigate = useNavigate();
  const handleBackToDashboard = () => navigate('/dashboard');
  return <ProfilePage onBackToDashboard={handleBackToDashboard} />;
};

// Library Page Component
const LibraryPage = () => {
  const navigate = useNavigate();
  const handleBackToDashboard = () => navigate('/dashboard');
  const handleShowReceiptScanning = () => navigate('/scan');
  return <MyLibrary onBackToDashboard={handleBackToDashboard} onShowReceiptScanning={handleShowReceiptScanning} />;
};

// Warranty Page Component
const WarrantyPageComponent = () => {
  const navigate = useNavigate();
  const handleBackToDashboard = () => navigate('/dashboard');
  return <WarrantyPage onBackToDashboard={handleBackToDashboard} />;
};

function App() {
  return (
<<<<<<< HEAD
    <Router>
      <Routes>
        {/* Public Routes */}
        <Route path="/" element={<HomePage />} />
        <Route path="/login" element={<LoginPage user={user} />} />
        <Route path="/signup" element={<SignUpPage user={user} />} />

        {/* Video Demo Route */}
        <Route path="/video" element={<VideoDemo />} />

        {/* Protected Routes */}
        <Route
          path="/dashboard"
          element={
            <ProtectedRoute user={user}>
              <DashboardPage user={user} onSignOut={handleSignOut} />
            </ProtectedRoute>
          }
        />
        <Route
          path="/scan"
          element={
            <ProtectedRoute user={user}>
              <ReceiptScanningPage />
            </ProtectedRoute>
          }
        />
        <Route
          path="/profile"
          element={
            <ProtectedRoute user={user}>
              <ProfilePageComponent />
            </ProtectedRoute>
          }
        />
        <Route
          path="/library"
          element={
            <ProtectedRoute user={user}>
              <LibraryPage />
            </ProtectedRoute>
          }
        />
        <Route
          path="/warranty"
          element={
            <ProtectedRoute user={user}>
              <WarrantyPageComponent />
            </ProtectedRoute>
          }
        />

        {/* Catch all route - redirect to home */}
        <Route path="*" element={<Navigate to="/" replace />} />
      </Routes>
    </Router>
=======
    <UserProvider>
      <Router>
        <Routes>
          {/* Public Routes */}
          <Route path="/" element={<HomePage />} />
          <Route path="/login" element={<LoginPage />} />
          <Route path="/signup" element={<SignUpPage />} />

          {/* Protected Routes */}
          <Route
            path="/dashboard"
            element={
              <ProtectedRoute>
                <DashboardPage />
              </ProtectedRoute>
            }
          />
          <Route
            path="/scan"
            element={
              <ProtectedRoute>
                <ReceiptScanningPage />
              </ProtectedRoute>
            }
          />
          <Route
            path="/profile"
            element={
              <ProtectedRoute>
                <ProfilePageComponent />
              </ProtectedRoute>
            }
          />
          <Route
            path="/library"
            element={
              <ProtectedRoute>
                <LibraryPage />
              </ProtectedRoute>
            }
          />
          <Route
            path="/warranty"
            element={
              <ProtectedRoute>
                <WarrantyPageComponent />
              </ProtectedRoute>
            }
          />

          {/* Catch all route - redirect to home */}
          <Route path="*" element={<Navigate to="/" replace />} />
        </Routes>
      </Router>
    </UserProvider>
>>>>>>> 55f3c727
  );
}

export default App;<|MERGE_RESOLUTION|>--- conflicted
+++ resolved
@@ -15,12 +15,7 @@
 import ProfilePage from './components/ProfilePage';
 import MyLibrary from './components/MyLibrary';
 import WarrantyPage from './components/WarrantyPage';
-<<<<<<< HEAD
-import VideoDemo from './components/VideoDemo';
-import { getCurrentUser, onAuthStateChange } from './lib/supabase';
-=======
 import { UserProvider, useUser } from './contexts/UserContext';
->>>>>>> 55f3c727
 
 // Protected Route Component
 const ProtectedRoute = ({ children }: { children: React.ReactNode }) => {
@@ -138,64 +133,6 @@
 
 function App() {
   return (
-<<<<<<< HEAD
-    <Router>
-      <Routes>
-        {/* Public Routes */}
-        <Route path="/" element={<HomePage />} />
-        <Route path="/login" element={<LoginPage user={user} />} />
-        <Route path="/signup" element={<SignUpPage user={user} />} />
-
-        {/* Video Demo Route */}
-        <Route path="/video" element={<VideoDemo />} />
-
-        {/* Protected Routes */}
-        <Route
-          path="/dashboard"
-          element={
-            <ProtectedRoute user={user}>
-              <DashboardPage user={user} onSignOut={handleSignOut} />
-            </ProtectedRoute>
-          }
-        />
-        <Route
-          path="/scan"
-          element={
-            <ProtectedRoute user={user}>
-              <ReceiptScanningPage />
-            </ProtectedRoute>
-          }
-        />
-        <Route
-          path="/profile"
-          element={
-            <ProtectedRoute user={user}>
-              <ProfilePageComponent />
-            </ProtectedRoute>
-          }
-        />
-        <Route
-          path="/library"
-          element={
-            <ProtectedRoute user={user}>
-              <LibraryPage />
-            </ProtectedRoute>
-          }
-        />
-        <Route
-          path="/warranty"
-          element={
-            <ProtectedRoute user={user}>
-              <WarrantyPageComponent />
-            </ProtectedRoute>
-          }
-        />
-
-        {/* Catch all route - redirect to home */}
-        <Route path="*" element={<Navigate to="/" replace />} />
-      </Routes>
-    </Router>
-=======
     <UserProvider>
       <Router>
         <Routes>
@@ -251,7 +188,6 @@
         </Routes>
       </Router>
     </UserProvider>
->>>>>>> 55f3c727
   );
 }
 
