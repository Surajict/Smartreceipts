import React, { useState, useEffect } from 'react';
import { 
  ArrowLeft, 
  Search, 
  Filter, 
  Calendar, 
  DollarSign, 
  Package, 
  Eye, 
  Edit3, 
  Trash2,
  Download,
  Upload,
  SortAsc,
  SortDesc,
  Grid,
  List,
  User,
  Store,
  Tag,
  Shield,
  Clock,
  X,
  Check,
  AlertCircle,
  Loader2,
  ChevronDown,
  ChevronUp,
  FileText,
  Camera
} from 'lucide-react';
import { getCurrentUser, getUserReceipts, deleteReceipt, updateReceipt, getReceiptImageSignedUrl } from '../lib/supabase';
import { MultiProductReceiptService } from '../services/multiProductReceiptService';
import NotificationDropdown from './NotificationDropdown';
import Footer from './Footer';

interface MyLibraryProps {
  onBackToDashboard: () => void;
  onShowReceiptScanning: () => void;
}

interface Receipt {
  id: string;
  product_description: string;
  brand_name: string;
  store_name: string;
  purchase_date: string;
  amount: number;
  warranty_period: string;
  model_number: string;
  image_url: string;
  is_group_receipt: boolean;
  receipt_group_id: string;
  receipt_total: number;
}

interface GroupedReceipt {
  id: string;
  type: 'single' | 'group';
  receipts?: Receipt[];
  store_name: string;
  purchase_date: string;
  receipt_total: number;
  product_count?: number;
  image_url: string;
  amount: number;
  // Single receipt fields
  product_description?: string;
  brand_name?: string;
  warranty_period?: string;
  model_number?: string;
}

type ViewMode = 'grid' | 'list';
type SortField = 'date' | 'amount' | 'name' | 'store';
type SortOrder = 'asc' | 'desc';

const MyLibrary: React.FC<MyLibraryProps> = ({ onBackToDashboard, onShowReceiptScanning }) => {
  const [user, setUser] = useState<any>(null);
  const [profilePicture, setProfilePicture] = useState<string | null>(null);
  const [receipts, setReceipts] = useState<GroupedReceipt[]>([]);
  const [filteredReceipts, setFilteredReceipts] = useState<GroupedReceipt[]>([]);
  const [isLoading, setIsLoading] = useState(true);
  const [searchQuery, setSearchQuery] = useState('');
  const [viewMode, setViewMode] = useState<ViewMode>('grid');
  const [sortField, setSortField] = useState<SortField>('date');
  const [sortOrder, setSortOrder] = useState<SortOrder>('desc');
  const [showFilters, setShowFilters] = useState(false);
  const [selectedReceipt, setSelectedReceipt] = useState<GroupedReceipt | null>(null);
  const [showReceiptModal, setShowReceiptModal] = useState(false);
  const [isEditing, setIsEditing] = useState(false);
  const [editingReceipt, setEditingReceipt] = useState<Receipt | null>(null);
  const [isDeleting, setIsDeleting] = useState(false);
  const [deleteError, setDeleteError] = useState<string | null>(null);

  // Filter states
  const [dateRange, setDateRange] = useState({ start: '', end: '' });
  const [amountRange, setAmountRange] = useState({ min: '', max: '' });
  const [selectedStores, setSelectedStores] = useState<string[]>([]);
  const [selectedBrands, setSelectedBrands] = useState<string[]>([]);

  useEffect(() => {
    loadUserAndReceipts();
  }, []);

  useEffect(() => {
    applyFiltersAndSort();
  }, [receipts, searchQuery, sortField, sortOrder, dateRange, amountRange, selectedStores, selectedBrands]);

  const loadUserAndReceipts = async () => {
    try {
      setIsLoading(true);
      const currentUser = await getCurrentUser();
      
      if (currentUser) {
        setUser(currentUser);
        
        // Load profile picture if exists
        if (currentUser.user_metadata?.avatar_url) {
          setProfilePicture(currentUser.user_metadata.avatar_url);
        }
        
        await loadReceipts(currentUser.id);
      }
    } catch (error) {
      console.error('Error loading user and receipts:', error);
    } finally {
      setIsLoading(false);
    }
  };

  const loadReceipts = async (userId: string) => {
    try {
      const groupedReceipts = await MultiProductReceiptService.getGroupedReceipts(userId);
      
      // Process receipts to ensure proper image URLs
      const processedReceipts = await Promise.all(
        groupedReceipts.map(async (receipt) => {
          if (receipt.image_url) {
            const signedUrl = await getReceiptImageSignedUrl(receipt.image_url);
            return {
              ...receipt,
              image_url: signedUrl || receipt.image_url
            };
          }
          return receipt;
        })
      );
      
      setReceipts(processedReceipts);
    } catch (error) {
      console.error('Error loading receipts:', error);
    }
  };

  const applyFiltersAndSort = () => {
    let filtered = [...receipts];

    // Apply search filter
    if (searchQuery.trim()) {
      const query = searchQuery.toLowerCase();
      filtered = filtered.filter(receipt => {
        if (receipt.type === 'group') {
          return receipt.receipts?.some(r => 
            r.product_description?.toLowerCase().includes(query) ||
            r.brand_name?.toLowerCase().includes(query) ||
            r.store_name?.toLowerCase().includes(query) ||
            r.model_number?.toLowerCase().includes(query)
          ) || receipt.store_name?.toLowerCase().includes(query);
        } else {
          return receipt.product_description?.toLowerCase().includes(query) ||
                 receipt.brand_name?.toLowerCase().includes(query) ||
                 receipt.store_name?.toLowerCase().includes(query) ||
                 receipt.model_number?.toLowerCase().includes(query);
        }
      });
    }

    // Apply date range filter
    if (dateRange.start || dateRange.end) {
      filtered = filtered.filter(receipt => {
        const receiptDate = new Date(receipt.purchase_date);
        const startDate = dateRange.start ? new Date(dateRange.start) : new Date('1900-01-01');
        const endDate = dateRange.end ? new Date(dateRange.end) : new Date('2100-12-31');
        return receiptDate >= startDate && receiptDate <= endDate;
      });
    }

    // Apply amount range filter
    if (amountRange.min || amountRange.max) {
      filtered = filtered.filter(receipt => {
        const amount = receipt.amount || 0;
        const minAmount = amountRange.min ? parseFloat(amountRange.min) : 0;
        const maxAmount = amountRange.max ? parseFloat(amountRange.max) : Infinity;
        return amount >= minAmount && amount <= maxAmount;
      });
    }

    // Apply store filter
    if (selectedStores.length > 0) {
      filtered = filtered.filter(receipt => 
        selectedStores.includes(receipt.store_name || '')
      );
    }

    // Apply brand filter
    if (selectedBrands.length > 0) {
      filtered = filtered.filter(receipt => {
        if (receipt.type === 'group') {
          return receipt.receipts?.some(r => selectedBrands.includes(r.brand_name || ''));
        } else {
          return selectedBrands.includes(receipt.brand_name || '');
        }
      });
    }

    // Apply sorting
    filtered.sort((a, b) => {
      let aValue: any, bValue: any;
      
      switch (sortField) {
        case 'date':
          aValue = new Date(a.purchase_date).getTime();
          bValue = new Date(b.purchase_date).getTime();
          break;
        case 'amount':
          aValue = a.amount || 0;
          bValue = b.amount || 0;
          break;
        case 'name':
          aValue = (a.product_description || a.store_name || '').toLowerCase();
          bValue = (b.product_description || b.store_name || '').toLowerCase();
          break;
        case 'store':
          aValue = (a.store_name || '').toLowerCase();
          bValue = (b.store_name || '').toLowerCase();
          break;
        default:
          aValue = new Date(a.purchase_date).getTime();
          bValue = new Date(b.purchase_date).getTime();
      }

      if (sortOrder === 'asc') {
        return aValue > bValue ? 1 : -1;
      } else {
        return aValue < bValue ? 1 : -1;
      }
    });

    setFilteredReceipts(filtered);
  };

  const handleViewReceipt = (receipt: GroupedReceipt) => {
    setSelectedReceipt(receipt);
    setShowReceiptModal(true);
  };

  const handleEditReceipt = (receipt: Receipt) => {
    setEditingReceipt(receipt);
    setIsEditing(true);
  };

  const handleSaveEdit = async () => {
    if (!editingReceipt || !user) return;

    try {
      const { error } = await updateReceipt(user.id, editingReceipt.id, editingReceipt);
      
      if (error) {
        console.error('Error updating receipt:', error);
        return;
      }

      // Reload receipts
      await loadReceipts(user.id);
      setIsEditing(false);
      setEditingReceipt(null);
    } catch (error) {
      console.error('Error saving receipt:', error);
    }
  };

  const handleDeleteReceipt = async (receipt: GroupedReceipt) => {
    if (!user) return;

    setIsDeleting(true);
    setDeleteError(null);

    try {
      let result;
      
      if (receipt.type === 'group') {
        // Delete entire group
        result = await deleteReceipt(user.id, undefined, receipt.id);
      } else {
        // Delete single receipt
        result = await deleteReceipt(user.id, receipt.id);
      }

      if (result.error) {
        setDeleteError(result.error.message);
        return;
      }

      // Reload receipts
      await loadReceipts(user.id);
      setShowReceiptModal(false);
    } catch (error: any) {
      console.error('Error deleting receipt:', error);
      setDeleteError(error.message || 'Failed to delete receipt');
    } finally {
      setIsDeleting(false);
    }
  };

  const formatCurrency = (amount: number) => {
    return new Intl.NumberFormat('en-US', {
      style: 'currency',
      currency: 'USD'
    }).format(amount);
  };

  const formatDate = (dateString: string) => {
    return new Date(dateString).toLocaleDateString('en-US', {
      year: 'numeric',
      month: 'short',
      day: 'numeric'
    });
  };

  const getUniqueStores = () => {
    const stores = new Set<string>();
    receipts.forEach(receipt => {
      if (receipt.store_name) stores.add(receipt.store_name);
    });
    return Array.from(stores).sort();
  };

  const getUniqueBrands = () => {
    const brands = new Set<string>();
    receipts.forEach(receipt => {
      if (receipt.type === 'group') {
        receipt.receipts?.forEach(r => {
          if (r.brand_name) brands.add(r.brand_name);
        });
      } else {
        if (receipt.brand_name) brands.add(receipt.brand_name);
      }
    });
    return Array.from(brands).sort();
  };

  const clearFilters = () => {
    setSearchQuery('');
    setDateRange({ start: '', end: '' });
    setAmountRange({ min: '', max: '' });
    setSelectedStores([]);
    setSelectedBrands([]);
  };

  if (isLoading) {
    return (
      <div className="min-h-screen bg-background flex items-center justify-center">
        <div className="text-center">
          <div className="animate-spin rounded-full h-12 w-12 border-b-2 border-primary mx-auto mb-4"></div>
          <p className="text-text-secondary">Loading your receipt library...</p>
        </div>
      </div>
    );
  }

  return (
    <div className="min-h-screen bg-background font-['Inter',sans-serif]">
      {/* Header */}
      <header className="bg-white shadow-card border-b border-gray-200">
        <div className="max-w-7xl mx-auto px-4 sm:px-6 lg:px-8">
          <div className="flex items-center justify-between h-16">
            <div className="flex items-center space-x-4">
              <button
                onClick={onBackToDashboard}
                className="flex items-center space-x-2 text-text-secondary hover:text-text-primary transition-colors duration-200"
              >
                <ArrowLeft className="h-5 w-5" />
                <span>Back to Dashboard</span>
              </button>
              <div className="h-6 w-px bg-gray-300"></div>
              <h1 className="text-2xl font-bold text-text-primary">My Receipt Library</h1>
            </div>
            <div className="flex items-center space-x-4">
              {/* Notifications */}
              {user && <NotificationDropdown userId={user.id} />}
              {/* User Avatar */}
              <div className="w-8 h-8 rounded-full overflow-hidden bg-primary flex items-center justify-center">
                {profilePicture ? (
                  <img
                    src={profilePicture}
                    alt="Profile"
                    className="w-full h-full object-cover"
                    onError={() => setProfilePicture(null)}
                  />
                ) : (
                  <User className="h-4 w-4 text-white" />
                )}
              </div>
            </div>
          </div>
        </div>
      </header>

      {/* Main Content */}
      <main className="max-w-7xl mx-auto px-4 sm:px-6 lg:px-8 py-8">
        {/* Search and Controls */}
        <div className="bg-white rounded-2xl shadow-card border border-gray-100 p-6 mb-8">
          <div className="flex flex-col lg:flex-row lg:items-center lg:justify-between space-y-4 lg:space-y-0">
            {/* Search */}
            <div className="flex-1 max-w-md">
              <div className="relative">
                <Search className="absolute left-3 top-1/2 transform -translate-y-1/2 h-5 w-5 text-text-secondary" />
                <input
                  type="text"
                  placeholder="Search receipts..."
                  value={searchQuery}
                  onChange={(e) => setSearchQuery(e.target.value)}
                  className="w-full pl-10 pr-4 py-2 border border-gray-300 rounded-lg focus:ring-2 focus:ring-primary focus:border-transparent"
                />
              </div>
            </div>

            {/* Controls */}
            <div className="flex items-center space-x-4">
              {/* View Mode Toggle */}
              <div className="flex items-center bg-gray-100 rounded-lg p-1">
                <button
                  onClick={() => setViewMode('grid')}
                  className={`p-2 rounded ${viewMode === 'grid' ? 'bg-white shadow-sm' : ''}`}
                >
                  <Grid className="h-4 w-4" />
                </button>
                <button
                  onClick={() => setViewMode('list')}
                  className={`p-2 rounded ${viewMode === 'list' ? 'bg-white shadow-sm' : ''}`}
                >
                  <List className="h-4 w-4" />
                </button>
              </div>

              {/* Sort */}
              <select
                value={`${sortField}-${sortOrder}`}
                onChange={(e) => {
                  const [field, order] = e.target.value.split('-');
                  setSortField(field as SortField);
                  setSortOrder(order as SortOrder);
                }}
                className="px-3 py-2 border border-gray-300 rounded-lg focus:ring-2 focus:ring-primary focus:border-transparent"
              >
                <option value="date-desc">Newest First</option>
                <option value="date-asc">Oldest First</option>
                <option value="amount-desc">Highest Amount</option>
                <option value="amount-asc">Lowest Amount</option>
                <option value="name-asc">Name A-Z</option>
                <option value="name-desc">Name Z-A</option>
                <option value="store-asc">Store A-Z</option>
                <option value="store-desc">Store Z-A</option>
              </select>

              {/* Filters */}
              <button
                onClick={() => setShowFilters(!showFilters)}
                className="flex items-center space-x-2 px-4 py-2 border border-gray-300 rounded-lg hover:bg-gray-50 transition-colors duration-200"
              >
                <Filter className="h-4 w-4" />
                <span>Filters</span>
                {showFilters ? <ChevronUp className="h-4 w-4" /> : <ChevronDown className="h-4 w-4" />}
              </button>

              {/* Add Receipt */}
              <button
                onClick={onShowReceiptScanning}
                className="flex items-center space-x-2 px-4 py-2 bg-primary text-white rounded-lg hover:bg-primary/90 transition-colors duration-200"
              >
                <Camera className="h-4 w-4" />
                <span>Add Receipt</span>
              </button>
            </div>
          </div>

          {/* Expanded Filters */}
          {showFilters && (
            <div className="mt-6 pt-6 border-t border-gray-200">
              <div className="grid grid-cols-1 md:grid-cols-2 lg:grid-cols-4 gap-4">
                {/* Date Range */}
                <div>
                  <label className="block text-sm font-medium text-text-secondary mb-2">Date Range</label>
                  <div className="space-y-2">
                    <input
                      type="date"
                      value={dateRange.start}
                      onChange={(e) => setDateRange(prev => ({ ...prev, start: e.target.value }))}
                      className="w-full px-3 py-2 border border-gray-300 rounded-lg focus:ring-2 focus:ring-primary focus:border-transparent"
                    />
                    <input
                      type="date"
                      value={dateRange.end}
                      onChange={(e) => setDateRange(prev => ({ ...prev, end: e.target.value }))}
                      className="w-full px-3 py-2 border border-gray-300 rounded-lg focus:ring-2 focus:ring-primary focus:border-transparent"
                    />
                  </div>
                </div>

                {/* Amount Range */}
                <div>
                  <label className="block text-sm font-medium text-text-secondary mb-2">Amount Range</label>
                  <div className="space-y-2">
                    <input
                      type="number"
                      placeholder="Min amount"
                      value={amountRange.min}
                      onChange={(e) => setAmountRange(prev => ({ ...prev, min: e.target.value }))}
                      className="w-full px-3 py-2 border border-gray-300 rounded-lg focus:ring-2 focus:ring-primary focus:border-transparent"
                    />
                    <input
                      type="number"
                      placeholder="Max amount"
                      value={amountRange.max}
                      onChange={(e) => setAmountRange(prev => ({ ...prev, max: e.target.value }))}
                      className="w-full px-3 py-2 border border-gray-300 rounded-lg focus:ring-2 focus:ring-primary focus:border-transparent"
                    />
                  </div>
                </div>

                {/* Stores */}
                <div>
                  <label className="block text-sm font-medium text-text-secondary mb-2">Stores</label>
                  <div className="max-h-32 overflow-y-auto space-y-1">
                    {getUniqueStores().map(store => (
                      <label key={store} className="flex items-center space-x-2">
                        <input
                          type="checkbox"
                          checked={selectedStores.includes(store)}
                          onChange={(e) => {
                            if (e.target.checked) {
                              setSelectedStores(prev => [...prev, store]);
                            } else {
                              setSelectedStores(prev => prev.filter(s => s !== store));
                            }
                          }}
                          className="rounded border-gray-300 text-primary focus:ring-primary"
                        />
                        <span className="text-sm text-text-secondary">{store}</span>
                      </label>
                    ))}
                  </div>
                </div>

                {/* Brands */}
                <div>
                  <label className="block text-sm font-medium text-text-secondary mb-2">Brands</label>
                  <div className="max-h-32 overflow-y-auto space-y-1">
                    {getUniqueBrands().map(brand => (
                      <label key={brand} className="flex items-center space-x-2">
                        <input
                          type="checkbox"
                          checked={selectedBrands.includes(brand)}
                          onChange={(e) => {
                            if (e.target.checked) {
                              setSelectedBrands(prev => [...prev, brand]);
                            } else {
                              setSelectedBrands(prev => prev.filter(b => b !== brand));
                            }
                          }}
                          className="rounded border-gray-300 text-primary focus:ring-primary"
                        />
                        <span className="text-sm text-text-secondary">{brand}</span>
                      </label>
                    ))}
                  </div>
                </div>
              </div>

              <div className="mt-4 flex justify-end">
                <button
                  onClick={clearFilters}
                  className="px-4 py-2 text-text-secondary hover:text-text-primary transition-colors duration-200"
                >
                  Clear All Filters
                </button>
              </div>
            </div>
          )}
        </div>

        {/* Results Summary */}
        <div className="mb-6">
          <p className="text-text-secondary">
            Showing {filteredReceipts.length} of {receipts.length} receipts
          </p>
        </div>

        {/* Receipts Grid/List */}
        {filteredReceipts.length === 0 ? (
          <div className="bg-white rounded-2xl shadow-card border border-gray-100 p-12 text-center">
            <FileText className="h-12 w-12 text-text-secondary mx-auto mb-4" />
            <h3 className="text-lg font-medium text-text-primary mb-2">
              {receipts.length === 0 ? 'No receipts yet' : 'No receipts match your filters'}
            </h3>
            <p className="text-text-secondary mb-6">
              {receipts.length === 0 
                ? 'Start by scanning your first receipt to build your digital library'
                : 'Try adjusting your search or filter criteria'
              }
            </p>
            {receipts.length === 0 && (
              <button
                onClick={onShowReceiptScanning}
                className="bg-primary text-white px-6 py-3 rounded-lg hover:bg-primary/90 transition-colors duration-200"
              >
                Scan Your First Receipt
              </button>
            )}
          </div>
        ) : (
          <div className={viewMode === 'grid' 
            ? 'grid grid-cols-1 md:grid-cols-2 lg:grid-cols-3 xl:grid-cols-4 gap-6'
            : 'space-y-4'
          }>
            {filteredReceipts.map((receipt) => (
              <div
                key={receipt.id}
                className={`bg-white rounded-2xl shadow-card border border-gray-100 overflow-hidden hover:shadow-card-hover transition-all duration-200 cursor-pointer ${
                  viewMode === 'list' ? 'flex items-center p-4' : 'p-6'
                }`}
                onClick={() => handleViewReceipt(receipt)}
              >
                {viewMode === 'grid' ? (
                  <>
                    {/* Receipt Image */}
                    {receipt.image_url && (
                      <div className="aspect-video bg-gray-100 rounded-lg mb-4 overflow-hidden">
                        <img
                          src={receipt.image_url}
                          alt="Receipt"
                          className="w-full h-full object-cover"
                        />
                      </div>
                    )}

                    {/* Receipt Info */}
                    <div className="space-y-3">
                      <div>
                        <h3 className="font-bold text-text-primary line-clamp-2">
                          {receipt.type === 'group' 
                            ? `${receipt.product_count} items from ${receipt.store_name}`
                            : receipt.product_description
                          }
                        </h3>
                        {receipt.type === 'single' && (
                          <p className="text-sm text-text-secondary">{receipt.brand_name}</p>
                        )}
                      </div>

                      <div className="flex items-center justify-between text-sm">
                        <span className="text-text-secondary">{receipt.store_name}</span>
                        <span className="font-medium text-text-primary">
                          {formatCurrency(receipt.amount)}
                        </span>
                      </div>

                      <div className="flex items-center justify-between text-sm">
                        <span className="text-text-secondary">{formatDate(receipt.purchase_date)}</span>
                        {receipt.type === 'group' && (
                          <span className="bg-blue-100 text-blue-800 px-2 py-1 rounded-full text-xs">
                            {receipt.product_count} items
                          </span>
                        )}
                      </div>
                    </div>
                  </>
                ) : (
                  <>
                    {/* List View */}
                    <div className="flex-1 flex items-center space-x-4">
                      {receipt.image_url && (
                        <div className="w-16 h-16 bg-gray-100 rounded-lg overflow-hidden flex-shrink-0">
                          <img
                            src={receipt.image_url}
                            alt="Receipt"
                            className="w-full h-full object-cover"
                          />
                        </div>
                      )}
                      
                      <div className="flex-1 min-w-0">
                        <h3 className="font-bold text-text-primary truncate">
                          {receipt.type === 'group' 
                            ? `${receipt.product_count} items from ${receipt.store_name}`
                            : receipt.product_description
                          }
                        </h3>
                        <p className="text-sm text-text-secondary">
                          {receipt.type === 'single' ? receipt.brand_name : receipt.store_name}
                        </p>
                        <p className="text-sm text-text-secondary">{formatDate(receipt.purchase_date)}</p>
                      </div>
                      
                      <div className="text-right">
                        <p className="font-bold text-text-primary">{formatCurrency(receipt.amount)}</p>
                        {receipt.type === 'group' && (
                          <span className="bg-blue-100 text-blue-800 px-2 py-1 rounded-full text-xs">
                            {receipt.product_count} items
                          </span>
                        )}
                      </div>
                    </div>
                  </>
                )}
              </div>
            ))}
          </div>
        )}
      </main>

      {/* Receipt Detail Modal */}
      {showReceiptModal && selectedReceipt && (
        <div className="fixed inset-0 bg-black bg-opacity-50 flex items-center justify-center p-4 z-50">
          <div className="bg-white rounded-2xl max-w-4xl w-full max-h-[90vh] overflow-y-auto">
            <div className="p-6 border-b border-gray-200">
              <div className="flex items-center justify-between">
                <h2 className="text-2xl font-bold text-text-primary">
                  {selectedReceipt.type === 'group' ? 'Receipt Group Details' : 'Receipt Details'}
                </h2>
                <button
                  onClick={() => setShowReceiptModal(false)}
                  className="p-2 hover:bg-gray-100 rounded-lg transition-colors duration-200"
                >
                  <X className="h-6 w-6" />
                </button>
              </div>
            </div>

            <div className="p-6">
              {selectedReceipt.type === 'group' ? (
                // Group Receipt Details
                <div className="space-y-6">
                  {/* Group Summary */}
                  <div className="bg-gray-50 rounded-lg p-4">
                    <h3 className="font-bold text-text-primary mb-2">Receipt Summary</h3>
                    <div className="grid grid-cols-2 gap-4">
                      <div>
                        <label className="text-sm font-medium text-text-secondary">Store</label>
                        <p className="text-text-primary">{selectedReceipt.store_name}</p>
                      </div>
                      <div>
                        <label className="text-sm font-medium text-text-secondary">Date</label>
                        <p className="text-text-primary">{formatDate(selectedReceipt.purchase_date)}</p>
                      </div>
                      <div>
                        <label className="text-sm font-medium text-text-secondary">Total Amount</label>
                        <p className="text-text-primary font-bold">{formatCurrency(selectedReceipt.amount)}</p>
                      </div>
                      <div>
                        <label className="text-sm font-medium text-text-secondary">Items</label>
                        <p className="text-text-primary">{selectedReceipt.product_count} products</p>
                      </div>
                    </div>
                  </div>

                  {/* Individual Products */}
                  <div>
                    <h3 className="font-bold text-text-primary mb-4">Products in this Receipt</h3>
                    <div className="space-y-4">
                      {selectedReceipt.receipts?.map((product, index) => (
                        <div key={product.id} className="border border-gray-200 rounded-lg p-4">
                          <div className="flex items-start justify-between">
                            <div className="flex-1">
                              <h4 className="font-medium text-text-primary">{product.product_description}</h4>
                              <p className="text-sm text-text-secondary">{product.brand_name}</p>
                              {product.model_number && (
                                <p className="text-sm text-text-secondary">Model: {product.model_number}</p>
                              )}
                              <p className="text-sm text-text-secondary">Warranty: {product.warranty_period}</p>
                            </div>
                            <div className="text-right">
                              <p className="font-bold text-text-primary">{formatCurrency(product.amount)}</p>
                              <button
                                onClick={(e) => {
                                  e.stopPropagation();
                                  handleEditReceipt(product);
                                }}
                                className="mt-2 text-primary hover:text-primary/80 transition-colors duration-200"
                              >
                                <Edit3 className="h-4 w-4" />
                              </button>
                            </div>
                          </div>
                        </div>
                      ))}
                    </div>
                  </div>
                </div>
              ) : (
                // Single Receipt Details
                <div className="space-y-6">
                  <div className="grid grid-cols-1 md:grid-cols-2 gap-6">
                    <div>
                      <h3 className="font-bold text-text-primary mb-4">Product Information</h3>
                      <div className="space-y-3">
                        <div>
                          <label className="text-sm font-medium text-text-secondary">Product</label>
                          <p className="text-text-primary">{selectedReceipt.product_description}</p>
                        </div>
                        <div>
                          <label className="text-sm font-medium text-text-secondary">Brand</label>
                          <p className="text-text-primary">{selectedReceipt.brand_name}</p>
                        </div>
                        {selectedReceipt.model_number && (
                          <div>
                            <label className="text-sm font-medium text-text-secondary">Model</label>
                            <p className="text-text-primary">{selectedReceipt.model_number}</p>
                          </div>
                        )}
                        <div>
                          <label className="text-sm font-medium text-text-secondary">Warranty</label>
                          <p className="text-text-primary">{selectedReceipt.warranty_period}</p>
                        </div>
<<<<<<< HEAD
                      </div>
                    </div>

                    <div>
                      <h3 className="font-bold text-text-primary mb-4">Purchase Information</h3>
                      <div className="space-y-3">
                        <div>
                          <label className="text-sm font-medium text-text-secondary">Store</label>
                          <p className="text-text-primary">{selectedReceipt.store_name}</p>
                        </div>
                        <div>
                          <label className="text-sm font-medium text-text-secondary">Date</label>
                          <p className="text-text-primary">{formatDate(selectedReceipt.purchase_date)}</p>
                        </div>
                        <div>
                          <label className="text-sm font-medium text-text-secondary">Amount</label>
                          <p className="text-text-primary font-bold">{formatCurrency(selectedReceipt.amount)}</p>
                        </div>
                      </div>
                    </div>
                  </div>

                  {/* Receipt Image */}
                  {selectedReceipt.image_url && (
                    <div>
                      <h3 className="font-bold text-text-primary mb-4">Receipt Image</h3>
                      <img
                        src={selectedReceipt.image_url}
                        alt="Receipt"
                        className="max-w-full h-auto rounded-lg border border-gray-200"
                      />
                    </div>
=======
                      </>
                    )
                  ) : (
                    <>
                      {/* Check if this is a multi-product receipt */}
                      {selectedReceipt.type === 'group' && selectedReceipt.receipts ? (
                        <>
                          {/* Store and Purchase Info */}
                          <div>
                            <label className="block text-sm font-medium text-text-secondary mb-1">Store</label>
                            <p className="text-text-primary font-medium">{selectedReceipt.store_name}</p>
                          </div>

                          <div>
                            <label className="block text-sm font-medium text-text-secondary mb-1">Purchase Date</label>
                            <p className="text-text-primary">{formatDate(selectedReceipt.purchase_date)}</p>
                          </div>

                          <div>
                            <label className="block text-sm font-medium text-text-secondary mb-1">Total Amount</label>
                            <p className="text-text-primary font-bold">{formatCurrency(selectedReceipt.amount)}</p>
                          </div>

                          <div>
                            <label className="block text-sm font-medium text-text-secondary mb-1">Products ({selectedReceipt.product_count})</label>
                            <div className="space-y-4 mt-2">
                              {selectedReceipt.receipts.map((product: any, index: number) => (
                                <div key={product.id || index} className="border border-gray-200 rounded-lg p-4 bg-gray-50">
                                  <div className="grid grid-cols-1 md:grid-cols-2 gap-4">
                                    <div>
                                      <label className="block text-xs font-medium text-text-secondary mb-1">Product</label>
                                      <p className="text-sm text-text-primary font-medium">{product.product_description || 'Unknown Product'}</p>
                                    </div>
                                    <div>
                                      <label className="block text-xs font-medium text-text-secondary mb-1">Brand</label>
                                      <p className="text-sm text-text-primary">{product.brand_name || 'Unknown'}</p>
                                    </div>
                                    <div>
                                      <label className="block text-xs font-medium text-text-secondary mb-1">Amount</label>
                                      <p className="text-sm text-text-primary font-bold">{formatCurrency(product.amount || 0)}</p>
                                    </div>
                                    <div>
                                      <label className="block text-xs font-medium text-text-secondary mb-1">Warranty Status</label>
                                      {product.warranty_period ? (
                                        <div className={`flex items-center space-x-2 ${getWarrantyStatus(selectedReceipt.purchase_date, product.warranty_period).color}`}>
                                          {React.createElement(getWarrantyStatus(selectedReceipt.purchase_date, product.warranty_period).icon, { className: "h-4 w-4" })}
                                          <span className="text-xs font-medium capitalize">{getWarrantyStatus(selectedReceipt.purchase_date, product.warranty_period).status}</span>
                                          <span className="text-xs text-text-secondary">({product.warranty_period})</span>
                                        </div>
                                      ) : (
                                        <div className="flex items-center space-x-2 text-gray-500">
                                          <Clock className="h-4 w-4" />
                                          <span className="text-xs font-medium">No warranty info</span>
                                        </div>
                                      )}
                                    </div>
                                  </div>
                                </div>
                              ))}
                            </div>
                          </div>
                        </>
                      ) : (
                        <>
                          {/* Single Product Receipt */}
                          <div>
                            <label className="block text-sm font-medium text-text-secondary mb-1">Product</label>
                            <p className="text-text-primary font-medium">{selectedReceipt.product_description || 'Receipt'}</p>
                          </div>

                          <div>
                            <label className="block text-sm font-medium text-text-secondary mb-1">Brand</label>
                            <p className="text-text-primary">{selectedReceipt.brand_name || 'Unknown'}</p>
                          </div>

                          {selectedReceipt.store_name && (
                            <div>
                              <label className="block text-sm font-medium text-text-secondary mb-1">Store</label>
                              <p className="text-text-primary">{selectedReceipt.store_name}</p>
                            </div>
                          )}

                          <div>
                            <label className="block text-sm font-medium text-text-secondary mb-1">Purchase Date</label>
                            <p className="text-text-primary">{formatDate(selectedReceipt.purchase_date)}</p>
                          </div>

                          {selectedReceipt.amount && (
                            <div>
                              <label className="block text-sm font-medium text-text-secondary mb-1">Amount</label>
                              <p className="text-text-primary font-bold">{formatCurrency(selectedReceipt.amount)}</p>
                            </div>
                          )}

                          {selectedReceipt.warranty_period && (
                            <div>
                              <label className="block text-sm font-medium text-text-secondary mb-1">Warranty Period</label>
                              <p className="text-text-primary">{selectedReceipt.warranty_period}</p>
                            </div>
                          )}

                          <div>
                            <label className="block text-sm font-medium text-text-secondary mb-1">Warranty Status</label>
                            {selectedReceipt.warranty_period ? (
                              <div className={`flex items-center space-x-2 ${getWarrantyStatus(selectedReceipt.purchase_date, selectedReceipt.warranty_period).color}`}>
                                {React.createElement(getWarrantyStatus(selectedReceipt.purchase_date, selectedReceipt.warranty_period).icon, { className: "h-5 w-5" })}
                                <span className="font-medium capitalize">{getWarrantyStatus(selectedReceipt.purchase_date, selectedReceipt.warranty_period).status}</span>
                              </div>
                            ) : (
                              <div className="flex items-center space-x-2 text-gray-500">
                                <Clock className="h-5 w-5" />
                                <span className="font-medium">No warranty info</span>
                              </div>
                            )}
                          </div>
                        </>
                      )}
                    </>
>>>>>>> 141a269f
                  )}
                </div>
              )}

              {/* Actions */}
              <div className="mt-8 flex items-center justify-between pt-6 border-t border-gray-200">
                <div className="flex items-center space-x-4">
                  {selectedReceipt.type === 'single' && (
                    <button
                      onClick={() => handleEditReceipt(selectedReceipt as any)}
                      className="flex items-center space-x-2 px-4 py-2 bg-blue-600 text-white rounded-lg hover:bg-blue-700 transition-colors duration-200"
                    >
                      <Edit3 className="h-4 w-4" />
                      <span>Edit</span>
                    </button>
                  )}
                </div>

                <div className="flex items-center space-x-4">
                  {deleteError && (
                    <p className="text-red-600 text-sm">{deleteError}</p>
                  )}
                  <button
                    onClick={() => handleDeleteReceipt(selectedReceipt)}
                    disabled={isDeleting}
                    className="flex items-center space-x-2 px-4 py-2 bg-red-600 text-white rounded-lg hover:bg-red-700 transition-colors duration-200 disabled:opacity-50"
                  >
                    {isDeleting ? (
                      <Loader2 className="h-4 w-4 animate-spin" />
                    ) : (
                      <Trash2 className="h-4 w-4" />
                    )}
                    <span>Delete</span>
                  </button>
                </div>
              </div>
            </div>
          </div>
        </div>
      )}

      {/* Edit Receipt Modal */}
      {isEditing && editingReceipt && (
        <div className="fixed inset-0 bg-black bg-opacity-50 flex items-center justify-center p-4 z-50">
          <div className="bg-white rounded-2xl max-w-2xl w-full max-h-[90vh] overflow-y-auto">
            <div className="p-6 border-b border-gray-200">
              <div className="flex items-center justify-between">
                <h2 className="text-2xl font-bold text-text-primary">Edit Receipt</h2>
                <button
                  onClick={() => setIsEditing(false)}
                  className="p-2 hover:bg-gray-100 rounded-lg transition-colors duration-200"
                >
                  <X className="h-6 w-6" />
                </button>
              </div>
            </div>

            <div className="p-6">
              <div className="space-y-4">
                <div>
                  <label className="block text-sm font-medium text-text-secondary mb-2">Product Description</label>
                  <input
                    type="text"
                    value={editingReceipt.product_description}
                    onChange={(e) => setEditingReceipt(prev => prev ? { ...prev, product_description: e.target.value } : null)}
                    className="w-full px-3 py-2 border border-gray-300 rounded-lg focus:ring-2 focus:ring-primary focus:border-transparent"
                  />
                </div>

                <div>
                  <label className="block text-sm font-medium text-text-secondary mb-2">Brand</label>
                  <input
                    type="text"
                    value={editingReceipt.brand_name}
                    onChange={(e) => setEditingReceipt(prev => prev ? { ...prev, brand_name: e.target.value } : null)}
                    className="w-full px-3 py-2 border border-gray-300 rounded-lg focus:ring-2 focus:ring-primary focus:border-transparent"
                  />
                </div>

                <div>
                  <label className="block text-sm font-medium text-text-secondary mb-2">Store</label>
                  <input
                    type="text"
                    value={editingReceipt.store_name}
                    onChange={(e) => setEditingReceipt(prev => prev ? { ...prev, store_name: e.target.value } : null)}
                    className="w-full px-3 py-2 border border-gray-300 rounded-lg focus:ring-2 focus:ring-primary focus:border-transparent"
                  />
                </div>

                <div>
                  <label className="block text-sm font-medium text-text-secondary mb-2">Amount</label>
                  <input
                    type="number"
                    step="0.01"
                    value={editingReceipt.amount}
                    onChange={(e) => setEditingReceipt(prev => prev ? { ...prev, amount: parseFloat(e.target.value) || 0 } : null)}
                    className="w-full px-3 py-2 border border-gray-300 rounded-lg focus:ring-2 focus:ring-primary focus:border-transparent"
                  />
                </div>

                <div>
                  <label className="block text-sm font-medium text-text-secondary mb-2">Purchase Date</label>
                  <input
                    type="date"
                    value={editingReceipt.purchase_date}
                    onChange={(e) => setEditingReceipt(prev => prev ? { ...prev, purchase_date: e.target.value } : null)}
                    className="w-full px-3 py-2 border border-gray-300 rounded-lg focus:ring-2 focus:ring-primary focus:border-transparent"
                  />
                </div>

                <div>
                  <label className="block text-sm font-medium text-text-secondary mb-2">Warranty Period</label>
                  <input
                    type="text"
                    value={editingReceipt.warranty_period}
                    onChange={(e) => setEditingReceipt(prev => prev ? { ...prev, warranty_period: e.target.value } : null)}
                    className="w-full px-3 py-2 border border-gray-300 rounded-lg focus:ring-2 focus:ring-primary focus:border-transparent"
                  />
                </div>
              </div>

              <div className="mt-8 flex items-center justify-end space-x-4">
                <button
                  onClick={() => setIsEditing(false)}
                  className="px-4 py-2 border border-gray-300 text-text-secondary rounded-lg hover:bg-gray-50 transition-colors duration-200"
                >
                  Cancel
                </button>
                <button
                  onClick={handleSaveEdit}
                  className="px-4 py-2 bg-primary text-white rounded-lg hover:bg-primary/90 transition-colors duration-200"
                >
                  Save Changes
                </button>
              </div>
            </div>
          </div>
        </div>
      )}

      <Footer />
    </div>
  );
};

export default MyLibrary;<|MERGE_RESOLUTION|>--- conflicted
+++ resolved
@@ -3,35 +3,35 @@
   ArrowLeft, 
   Search, 
   Filter, 
+  Grid, 
+  List, 
   Calendar, 
   DollarSign, 
-  Package, 
+  Tag, 
   Eye, 
   Edit3, 
-  Trash2,
+  Trash2, 
   Download,
-  Upload,
+  Plus,
+  AlertTriangle,
+  CheckCircle,
+  Clock,
+  User,
+  LogOut,
+  Bell,
   SortAsc,
   SortDesc,
-  Grid,
-  List,
-  User,
-  Store,
-  Tag,
-  Shield,
-  Clock,
   X,
-  Check,
-  AlertCircle,
   Loader2,
+  Package,
   ChevronDown,
   ChevronUp,
-  FileText,
-  Camera
+  MapPin,
+  AlertCircle
 } from 'lucide-react';
-import { getCurrentUser, getUserReceipts, deleteReceipt, updateReceipt, getReceiptImageSignedUrl } from '../lib/supabase';
+import { useLocation } from 'react-router-dom';
+import { getCurrentUser, signOut, getUserReceipts, deleteReceipt, getReceiptImageSignedUrl, updateReceipt, getUserNotifications, archiveNotification, archiveAllNotifications, cleanupDuplicateNotifications, Notification, supabase } from '../lib/supabase';
 import { MultiProductReceiptService } from '../services/multiProductReceiptService';
-import NotificationDropdown from './NotificationDropdown';
 import Footer from './Footer';
 
 interface MyLibraryProps {
@@ -41,176 +41,132 @@
 
 interface Receipt {
   id: string;
-  product_description: string;
-  brand_name: string;
+  type?: 'single' | 'group';
+  product_description?: string;
+  brand_name?: string;
   store_name: string;
   purchase_date: string;
   amount: number;
-  warranty_period: string;
-  model_number: string;
-  image_url: string;
-  is_group_receipt: boolean;
-  receipt_group_id: string;
-  receipt_total: number;
+  warranty_period?: string;
+  image_url?: string;
+  created_at: string;
+  // For grouped receipts
+  receipts?: any[];
+  receipt_total?: number;
+  product_count?: number;
+  receipt_group_id?: string; // Added for grouped receipts
 }
 
-interface GroupedReceipt {
-  id: string;
-  type: 'single' | 'group';
-  receipts?: Receipt[];
-  store_name: string;
-  purchase_date: string;
-  receipt_total: number;
-  product_count?: number;
-  image_url: string;
-  amount: number;
-  // Single receipt fields
-  product_description?: string;
-  brand_name?: string;
-  warranty_period?: string;
-  model_number?: string;
-}
-
 type ViewMode = 'grid' | 'list';
-type SortField = 'date' | 'amount' | 'name' | 'store';
+type SortField = 'date' | 'amount' | 'name';
 type SortOrder = 'asc' | 'desc';
 
 const MyLibrary: React.FC<MyLibraryProps> = ({ onBackToDashboard, onShowReceiptScanning }) => {
+  const location = useLocation();
   const [user, setUser] = useState<any>(null);
   const [profilePicture, setProfilePicture] = useState<string | null>(null);
-  const [receipts, setReceipts] = useState<GroupedReceipt[]>([]);
-  const [filteredReceipts, setFilteredReceipts] = useState<GroupedReceipt[]>([]);
+  const [receipts, setReceipts] = useState<Receipt[]>([]);
+  const [filteredReceipts, setFilteredReceipts] = useState<Receipt[]>([]);
   const [isLoading, setIsLoading] = useState(true);
+  const [viewMode, setViewMode] = useState<ViewMode>('grid');
   const [searchQuery, setSearchQuery] = useState('');
-  const [viewMode, setViewMode] = useState<ViewMode>('grid');
   const [sortField, setSortField] = useState<SortField>('date');
   const [sortOrder, setSortOrder] = useState<SortOrder>('desc');
-  const [showFilters, setShowFilters] = useState(false);
-  const [selectedReceipt, setSelectedReceipt] = useState<GroupedReceipt | null>(null);
+  const [showUserMenu, setShowUserMenu] = useState(false);
+  const [alertsCount, setAlertsCount] = useState(0);
+  const [selectedReceipt, setSelectedReceipt] = useState<Receipt | null>(null);
   const [showReceiptModal, setShowReceiptModal] = useState(false);
-  const [isEditing, setIsEditing] = useState(false);
-  const [editingReceipt, setEditingReceipt] = useState<Receipt | null>(null);
-  const [isDeleting, setIsDeleting] = useState(false);
-  const [deleteError, setDeleteError] = useState<string | null>(null);
-
-  // Filter states
-  const [dateRange, setDateRange] = useState({ start: '', end: '' });
-  const [amountRange, setAmountRange] = useState({ min: '', max: '' });
-  const [selectedStores, setSelectedStores] = useState<string[]>([]);
-  const [selectedBrands, setSelectedBrands] = useState<string[]>([]);
+  const [isDeleting, setIsDeleting] = useState<string | null>(null);
+  const [isEditMode, setIsEditMode] = useState(false);
+  const [editForm, setEditForm] = useState<any>(null);
+  const [isSaving, setIsSaving] = useState(false);
+  
+  // Notification state
+  const [notifications, setNotifications] = useState<Notification[]>([]);
+  const [notificationsLoading, setNotificationsLoading] = useState(false);
+  const [notificationsError, setNotificationsError] = useState<string | null>(null);
+  const [showNotifications, setShowNotifications] = useState(false);
 
   useEffect(() => {
-    loadUserAndReceipts();
+    loadUser();
   }, []);
 
   useEffect(() => {
-    applyFiltersAndSort();
-  }, [receipts, searchQuery, sortField, sortOrder, dateRange, amountRange, selectedStores, selectedBrands]);
-
-  const loadUserAndReceipts = async () => {
+    if (user) {
+      loadReceipts();
+      loadNotifications(user.id);
+    }
+  }, [user]);
+
+  useEffect(() => {
+    filterAndSortReceipts();
+  }, [receipts, searchQuery, sortField, sortOrder]);
+
+  // Handle auto-opening receipt from navigation state
+  useEffect(() => {
+    const openReceiptId = location.state?.openReceiptId;
+    if (openReceiptId && receipts.length > 0) {
+      const receiptToOpen = receipts.find(r => r.id === openReceiptId);
+      if (receiptToOpen) {
+        setSelectedReceipt(receiptToOpen);
+        setShowReceiptModal(true);
+        // Clear the state to prevent reopening on re-renders
+        window.history.replaceState({}, document.title);
+      }
+    }
+  }, [location.state, receipts]);
+
+  const loadUser = async () => {
+    const currentUser = await getCurrentUser();
+    setUser(currentUser);
+    // Load profile picture if exists
+    if (currentUser?.user_metadata?.avatar_url) {
+      try {
+        const { data, error } = await supabase.storage
+          .from('profile-pictures')
+          .createSignedUrl(currentUser.user_metadata.avatar_url, 365 * 24 * 60 * 60); // 1 year expiry
+        if (error) {
+          console.error('Error creating signed URL:', error);
+        } else if (data?.signedUrl) {
+          setProfilePicture(data.signedUrl);
+        }
+      } catch (error) {
+        console.error('Error loading profile picture:', error);
+      }
+    }
+  };
+
+  const loadReceipts = async () => {
+    if (!user) return;
+    
+    setIsLoading(true);
     try {
-      setIsLoading(true);
-      const currentUser = await getCurrentUser();
-      
-      if (currentUser) {
-        setUser(currentUser);
-        
-        // Load profile picture if exists
-        if (currentUser.user_metadata?.avatar_url) {
-          setProfilePicture(currentUser.user_metadata.avatar_url);
-        }
-        
-        await loadReceipts(currentUser.id);
-      }
+      const groupedReceipts = await MultiProductReceiptService.getGroupedReceipts(user.id);
+      setReceipts(groupedReceipts || []);
     } catch (error) {
-      console.error('Error loading user and receipts:', error);
+      console.error('Error loading receipts:', error);
     } finally {
       setIsLoading(false);
     }
   };
 
-  const loadReceipts = async (userId: string) => {
-    try {
-      const groupedReceipts = await MultiProductReceiptService.getGroupedReceipts(userId);
-      
-      // Process receipts to ensure proper image URLs
-      const processedReceipts = await Promise.all(
-        groupedReceipts.map(async (receipt) => {
-          if (receipt.image_url) {
-            const signedUrl = await getReceiptImageSignedUrl(receipt.image_url);
-            return {
-              ...receipt,
-              image_url: signedUrl || receipt.image_url
-            };
-          }
-          return receipt;
-        })
-      );
-      
-      setReceipts(processedReceipts);
-    } catch (error) {
-      console.error('Error loading receipts:', error);
-    }
-  };
-
-  const applyFiltersAndSort = () => {
-    let filtered = [...receipts];
+  const filterAndSortReceipts = () => {
+    let filtered = receipts;
 
     // Apply search filter
-    if (searchQuery.trim()) {
-      const query = searchQuery.toLowerCase();
-      filtered = filtered.filter(receipt => {
-        if (receipt.type === 'group') {
-          return receipt.receipts?.some(r => 
+    if (searchQuery) {
+      filtered = receipts.filter(receipt => {
+        const query = searchQuery.toLowerCase();
+        return (
+          receipt.product_description?.toLowerCase().includes(query) ||
+          receipt.brand_name?.toLowerCase().includes(query) ||
+          receipt.store_name?.toLowerCase().includes(query) ||
+          // For grouped receipts, search within individual products
+          (receipt.type === 'group' && receipt.receipts?.some(r => 
             r.product_description?.toLowerCase().includes(query) ||
-            r.brand_name?.toLowerCase().includes(query) ||
-            r.store_name?.toLowerCase().includes(query) ||
-            r.model_number?.toLowerCase().includes(query)
-          ) || receipt.store_name?.toLowerCase().includes(query);
-        } else {
-          return receipt.product_description?.toLowerCase().includes(query) ||
-                 receipt.brand_name?.toLowerCase().includes(query) ||
-                 receipt.store_name?.toLowerCase().includes(query) ||
-                 receipt.model_number?.toLowerCase().includes(query);
-        }
-      });
-    }
-
-    // Apply date range filter
-    if (dateRange.start || dateRange.end) {
-      filtered = filtered.filter(receipt => {
-        const receiptDate = new Date(receipt.purchase_date);
-        const startDate = dateRange.start ? new Date(dateRange.start) : new Date('1900-01-01');
-        const endDate = dateRange.end ? new Date(dateRange.end) : new Date('2100-12-31');
-        return receiptDate >= startDate && receiptDate <= endDate;
-      });
-    }
-
-    // Apply amount range filter
-    if (amountRange.min || amountRange.max) {
-      filtered = filtered.filter(receipt => {
-        const amount = receipt.amount || 0;
-        const minAmount = amountRange.min ? parseFloat(amountRange.min) : 0;
-        const maxAmount = amountRange.max ? parseFloat(amountRange.max) : Infinity;
-        return amount >= minAmount && amount <= maxAmount;
-      });
-    }
-
-    // Apply store filter
-    if (selectedStores.length > 0) {
-      filtered = filtered.filter(receipt => 
-        selectedStores.includes(receipt.store_name || '')
-      );
-    }
-
-    // Apply brand filter
-    if (selectedBrands.length > 0) {
-      filtered = filtered.filter(receipt => {
-        if (receipt.type === 'group') {
-          return receipt.receipts?.some(r => selectedBrands.includes(r.brand_name || ''));
-        } else {
-          return selectedBrands.includes(receipt.brand_name || '');
-        }
+            r.brand_name?.toLowerCase().includes(query)
+          ))
+        );
       });
     }
 
@@ -220,24 +176,20 @@
       
       switch (sortField) {
         case 'date':
-          aValue = new Date(a.purchase_date).getTime();
-          bValue = new Date(b.purchase_date).getTime();
+          aValue = new Date(a.purchase_date);
+          bValue = new Date(b.purchase_date);
           break;
         case 'amount':
           aValue = a.amount || 0;
           bValue = b.amount || 0;
           break;
         case 'name':
-          aValue = (a.product_description || a.store_name || '').toLowerCase();
-          bValue = (b.product_description || b.store_name || '').toLowerCase();
-          break;
-        case 'store':
-          aValue = (a.store_name || '').toLowerCase();
-          bValue = (b.store_name || '').toLowerCase();
+          aValue = a.product_description?.toLowerCase() || '';
+          bValue = b.product_description?.toLowerCase() || '';
           break;
         default:
-          aValue = new Date(a.purchase_date).getTime();
-          bValue = new Date(b.purchase_date).getTime();
+          aValue = a.created_at;
+          bValue = b.created_at;
       }
 
       if (sortOrder === 'asc') {
@@ -250,68 +202,186 @@
     setFilteredReceipts(filtered);
   };
 
-  const handleViewReceipt = (receipt: GroupedReceipt) => {
-    setSelectedReceipt(receipt);
-    setShowReceiptModal(true);
-  };
-
-  const handleEditReceipt = (receipt: Receipt) => {
-    setEditingReceipt(receipt);
-    setIsEditing(true);
-  };
-
-  const handleSaveEdit = async () => {
-    if (!editingReceipt || !user) return;
-
+  const loadNotifications = async (userId: string) => {
+    setNotificationsLoading(true);
+    setNotificationsError(null);
     try {
-      const { error } = await updateReceipt(user.id, editingReceipt.id, editingReceipt);
+      const { data, error } = await getUserNotifications(userId);
+      if (error) {
+        setNotificationsError('Failed to load notifications');
+      } else {
+        // Clean up duplicates in database first
+        await cleanupDuplicateNotifications(userId);
+        // Then clean up duplicates in the UI
+        const cleanedNotifications = removeDuplicateNotifications(data || []);
+        setNotifications(cleanedNotifications);
+        setAlertsCount(cleanedNotifications.filter(n => !n.read && !n.archived).length);
+      }
+    } catch (err) {
+      setNotificationsError('Failed to load notifications');
+    } finally {
+      setNotificationsLoading(false);
+    }
+  };
+
+  // Function to remove duplicate notifications based on item name
+  const removeDuplicateNotifications = (notifications: Notification[]): Notification[] => {
+    const seen = new Set<string>();
+    const uniqueNotifications: Notification[] = [];
+    
+    // Sort by created_at descending to keep the most recent
+    const sortedNotifications = [...notifications].sort((a, b) => 
+      new Date(b.created_at).getTime() - new Date(a.created_at).getTime()
+    );
+    
+    for (const notification of sortedNotifications) {
+      if (notification.type === 'warranty_alert') {
+        // Extract item name from warranty message
+        const match = notification.message.match(/Warranty for (.+?) expires in/);
+        const itemName = match ? match[1] : notification.message;
+        
+        if (!seen.has(itemName)) {
+          seen.add(itemName);
+          uniqueNotifications.push(notification);
+        }
+      } else {
+        // For non-warranty notifications, keep all
+        uniqueNotifications.push(notification);
+      }
+    }
+    
+    return uniqueNotifications;
+  };
+
+  const handleArchiveNotification = async (notificationId: string) => {
+    if (!user) return;
+    
+    try {
+      await archiveNotification(notificationId);
+      setNotifications(notifications.filter(n => n.id !== notificationId));
+      setAlertsCount(prev => Math.max(0, prev - 1));
+    } catch (error) {
+      console.error('Error archiving notification:', error);
+    }
+  };
+
+  const handleArchiveAllNotifications = async () => {
+    if (!user) return;
+    
+    try {
+      await archiveAllNotifications(user.id);
+      setNotifications([]);
+      setAlertsCount(0);
+      setShowNotifications(false);
+    } catch (error) {
+      console.error('Error archiving all notifications:', error);
+    }
+  };
+
+  const handleSignOut = async () => {
+    try {
+      await signOut();
+      window.location.href = '/';
+    } catch (error) {
+      console.error('Error signing out:', error);
+    }
+  };
+
+  const handleDeleteReceipt = async (receipt: Receipt) => {
+    if (!user) return;
+
+    // Confirmation dialog
+    const confirmMsg = receipt.type === 'group'
+      ? 'Are you sure you want to delete this entire receipt and all its items? This action cannot be undone.'
+      : 'Are you sure you want to delete this receipt? This action cannot be undone.';
+    if (!window.confirm(confirmMsg)) return;
+
+    setIsDeleting(receipt.id);
+    try {
+      let error;
+      if (receipt.type === 'group' && receipt.receipts && receipt.receipts.length > 0) {
+        // Delete all items in the group by receipt_group_id
+        const groupId = receipt.receipts[0].receipt_group_id;
+        if (groupId) {
+          const res = await deleteReceipt(user.id, undefined, groupId); // undefined for id, pass groupId
+          error = res.error;
+        } else {
+          // fallback: delete all by id
+          for (const item of receipt.receipts) {
+            const res = await deleteReceipt(user.id, item.id);
+            if (res.error) error = res.error;
+          }
+        }
+      } else {
+        // Single receipt
+        const res = await deleteReceipt(user.id, receipt.id);
+        error = res.error;
+      }
+      if (error) {
+        console.error('Error deleting receipt:', error);
+        alert('Failed to delete receipt');
+      } else {
+        setReceipts(receipts.filter(r => {
+          if (receipt.type === 'group' && receipt.receipts) {
+            // Remove all items in the group
+            return r.id !== receipt.id && !receipt.receipts.some(item => item.id === r.id);
+          } else {
+            return r.id !== receipt.id;
+          }
+        }));
+        setShowReceiptModal(false);
+        setSelectedReceipt(null);
+      }
+    } catch (error) {
+      console.error('Error deleting receipt:', error);
+      alert('Failed to delete receipt');
+    } finally {
+      setIsDeleting(null);
+    }
+  };
+
+  // Helper function to get signed URL for receipt image
+  const getSignedImageUrl = async (imageUrl: string | undefined): Promise<string | null> => {
+    if (!imageUrl) return null;
+    return await getReceiptImageSignedUrl(imageUrl);
+  };
+
+  // State for signed URLs cache
+  const [signedUrls, setSignedUrls] = useState<{[key: string]: string}>({});
+
+  // Load signed URLs for visible receipts
+  useEffect(() => {
+    const loadSignedUrls = async () => {
+      const urlMap: {[key: string]: string} = {};
       
-      if (error) {
-        console.error('Error updating receipt:', error);
-        return;
+      for (const receipt of receipts) {
+        if (receipt.image_url && !signedUrls[receipt.image_url]) {
+          try {
+            console.log(`Loading signed URL for receipt ${receipt.id}:`, receipt.image_url);
+            const signedUrl = await getSignedImageUrl(receipt.image_url);
+            if (signedUrl) {
+              urlMap[receipt.image_url] = signedUrl;
+              console.log(`✓ Signed URL loaded for receipt ${receipt.id}`);
+            } else {
+              console.warn(`⚠️ No signed URL returned for receipt ${receipt.id}:`, receipt.image_url);
+            }
+          } catch (error) {
+            console.error(`❌ Failed to get signed URL for receipt ${receipt.id}:`, error);
+          }
+        } else if (!receipt.image_url) {
+          console.log(`ℹ️ Receipt ${receipt.id} has no image_url`);
+        }
       }
-
-      // Reload receipts
-      await loadReceipts(user.id);
-      setIsEditing(false);
-      setEditingReceipt(null);
-    } catch (error) {
-      console.error('Error saving receipt:', error);
-    }
-  };
-
-  const handleDeleteReceipt = async (receipt: GroupedReceipt) => {
-    if (!user) return;
-
-    setIsDeleting(true);
-    setDeleteError(null);
-
-    try {
-      let result;
       
-      if (receipt.type === 'group') {
-        // Delete entire group
-        result = await deleteReceipt(user.id, undefined, receipt.id);
-      } else {
-        // Delete single receipt
-        result = await deleteReceipt(user.id, receipt.id);
+      if (Object.keys(urlMap).length > 0) {
+        setSignedUrls(prev => ({ ...prev, ...urlMap }));
       }
-
-      if (result.error) {
-        setDeleteError(result.error.message);
-        return;
-      }
-
-      // Reload receipts
-      await loadReceipts(user.id);
-      setShowReceiptModal(false);
-    } catch (error: any) {
-      console.error('Error deleting receipt:', error);
-      setDeleteError(error.message || 'Failed to delete receipt');
-    } finally {
-      setIsDeleting(false);
-    }
-  };
+    };
+
+    if (receipts.length > 0) {
+      loadSignedUrls();
+    }
+  }, [receipts]);
 
   const formatCurrency = (amount: number) => {
     return new Intl.NumberFormat('en-US', {
@@ -322,40 +392,184 @@
 
   const formatDate = (dateString: string) => {
     return new Date(dateString).toLocaleDateString('en-US', {
-      year: 'numeric',
       month: 'short',
-      day: 'numeric'
+      day: 'numeric',
+      year: 'numeric'
     });
   };
 
-  const getUniqueStores = () => {
-    const stores = new Set<string>();
-    receipts.forEach(receipt => {
-      if (receipt.store_name) stores.add(receipt.store_name);
-    });
-    return Array.from(stores).sort();
-  };
-
-  const getUniqueBrands = () => {
-    const brands = new Set<string>();
-    receipts.forEach(receipt => {
-      if (receipt.type === 'group') {
-        receipt.receipts?.forEach(r => {
-          if (r.brand_name) brands.add(r.brand_name);
-        });
+  const getWarrantyStatus = (purchaseDate: string, warrantyPeriod: string) => {
+    const purchase = new Date(purchaseDate);
+    const period = warrantyPeriod.toLowerCase();
+    
+    let expiryDate = new Date(purchase);
+    if (period.includes('year')) {
+      const years = parseInt(period.match(/(\d+)/)?.[1] || '1');
+      expiryDate.setFullYear(expiryDate.getFullYear() + years);
+    } else if (period.includes('month')) {
+      const months = parseInt(period.match(/(\d+)/)?.[1] || '12');
+      expiryDate.setMonth(expiryDate.getMonth() + months);
+    } else {
+      expiryDate.setFullYear(expiryDate.getFullYear() + 1);
+    }
+
+    const now = new Date();
+    const daysLeft = Math.ceil((expiryDate.getTime() - now.getTime()) / (1000 * 60 * 60 * 24));
+
+    if (daysLeft < 0) return { status: 'expired', color: 'text-red-600', icon: AlertCircle };
+    if (daysLeft <= 30) return { status: 'expiring', color: 'text-yellow-600', icon: Clock };
+    return { status: 'active', color: 'text-green-600', icon: CheckCircle };
+  };
+
+  // Download handler for receipt image
+  const handleDownloadReceiptImage = async () => {
+    if (!selectedReceipt || !selectedReceipt.image_url) return;
+    const url = signedUrls[selectedReceipt.image_url] || selectedReceipt.image_url;
+    try {
+      const response = await fetch(url);
+      const blob = await response.blob();
+      
+      // Determine file extension from blob type or URL
+      let extension = 'jpg'; // default fallback
+      if (blob.type) {
+        const mimeToExt: {[key: string]: string} = {
+          'image/jpeg': 'jpg',
+          'image/jpg': 'jpg',
+          'image/png': 'png',
+          'image/webp': 'webp',
+          'image/gif': 'gif',
+          'image/bmp': 'bmp',
+          'image/tiff': 'tiff',
+          'application/pdf': 'pdf'
+        };
+        extension = mimeToExt[blob.type] || 'jpg';
       } else {
-        if (receipt.brand_name) brands.add(receipt.brand_name);
+        // Try to get extension from URL
+        const urlParts = url.split('.');
+        if (urlParts.length > 1) {
+          const urlExt = urlParts[urlParts.length - 1].split('?')[0].toLowerCase();
+          if (['jpg', 'jpeg', 'png', 'webp', 'gif', 'bmp', 'tiff', 'pdf'].includes(urlExt)) {
+            extension = urlExt === 'jpeg' ? 'jpg' : urlExt;
+          }
+        }
+      }
+      
+      const link = document.createElement('a');
+      link.href = window.URL.createObjectURL(blob);
+      
+      // Use product description or fallback for filename
+      const filename = `${selectedReceipt.product_description ? selectedReceipt.product_description.replace(/[^a-z0-9]/gi, '_').toLowerCase() : 'receipt'}_${selectedReceipt.id}.${extension}`;
+      link.download = filename;
+      document.body.appendChild(link);
+      link.click();
+      document.body.removeChild(link);
+      
+      // Clean up the blob URL
+      window.URL.revokeObjectURL(link.href);
+    } catch (err) {
+      console.error('Download error:', err);
+      alert('Failed to download receipt image.');
+    }
+  };
+
+  // Start editing
+  const handleEditClick = () => {
+    if (!selectedReceipt) return;
+    if (selectedReceipt.type === 'group' && selectedReceipt.receipts) {
+      setEditForm({
+        type: 'group',
+        store_name: selectedReceipt.store_name,
+        purchase_date: selectedReceipt.purchase_date,
+        receipts: selectedReceipt.receipts.map((item: any) => ({ ...item })),
+      });
+    } else {
+      setEditForm({ ...selectedReceipt });
+    }
+    setIsEditMode(true);
+  };
+
+  // Handle form changes
+  const handleEditFormChange = (field: string, value: any, idx?: number) => {
+    setEditForm((prev: any) => {
+      if (prev.type === 'group' && typeof idx === 'number') {
+        const newReceipts = [...prev.receipts];
+        newReceipts[idx] = { ...newReceipts[idx], [field]: value };
+        return { ...prev, receipts: newReceipts };
+      } else {
+        return { ...prev, [field]: value };
       }
     });
-    return Array.from(brands).sort();
-  };
-
-  const clearFilters = () => {
-    setSearchQuery('');
-    setDateRange({ start: '', end: '' });
-    setAmountRange({ min: '', max: '' });
-    setSelectedStores([]);
-    setSelectedBrands([]);
+  };
+
+  // Save changes
+  const handleSaveEdit = async () => {
+    if (!user || !editForm) return;
+    setIsSaving(true);
+    try {
+      if (editForm.type === 'group' && editForm.receipts) {
+        // Update all items in the group
+        await Promise.all(editForm.receipts.map((item: any) => {
+          const updateData = {
+            product_description: item.product_description,
+            brand_name: item.brand_name,
+            store_name: editForm.store_name,
+            purchase_date: editForm.purchase_date,
+            amount: item.amount,
+            warranty_period: item.warranty_period,
+            model_number: item.model_number,
+            extended_warranty: item.extended_warranty,
+            country: item.country,
+          };
+          return updateReceipt(user.id, item.id, updateData);
+        }));
+        // Update local state
+        setReceipts(receipts.map(r => {
+          if (r.id === selectedReceipt?.id) {
+            return {
+              ...r,
+              store_name: editForm.store_name,
+              purchase_date: editForm.purchase_date,
+              receipts: editForm.receipts.map((item: any) => ({ ...item })),
+            };
+          } else {
+            return r;
+          }
+        }));
+        setSelectedReceipt((prev) => prev && prev.id === selectedReceipt?.id ? {
+          ...prev,
+          store_name: editForm.store_name,
+          purchase_date: editForm.purchase_date,
+          receipts: editForm.receipts.map((item: any) => ({ ...item })),
+        } : prev);
+      } else {
+        // Single receipt
+        const updateData = {
+          product_description: editForm.product_description,
+          brand_name: editForm.brand_name,
+          store_name: editForm.store_name,
+          purchase_date: editForm.purchase_date,
+          amount: editForm.amount,
+          warranty_period: editForm.warranty_period,
+          model_number: editForm.model_number,
+          extended_warranty: editForm.extended_warranty,
+          country: editForm.country,
+        };
+        await updateReceipt(user.id, editForm.id, updateData);
+        setReceipts(receipts.map(r => r.id === editForm.id ? { ...r, ...updateData } : r));
+        setSelectedReceipt((prev) => prev && prev.id === editForm.id ? { ...prev, ...updateData } : prev);
+      }
+      setIsEditMode(false);
+    } catch (err) {
+      alert('Failed to update receipt.');
+    } finally {
+      setIsSaving(false);
+    }
+  };
+
+  // Cancel editing
+  const handleCancelEdit = () => {
+    setIsEditMode(false);
+    setEditForm(null);
   };
 
   if (isLoading) {
@@ -374,32 +588,159 @@
       {/* Header */}
       <header className="bg-white shadow-card border-b border-gray-200">
         <div className="max-w-7xl mx-auto px-4 sm:px-6 lg:px-8">
-          <div className="flex items-center justify-between h-16">
+          <div className="flex justify-between items-center h-16">
+            {/* Logo */}
+            <div className="flex items-center space-x-3">
+              <img 
+                src="/Smart Receipt Logo.png" 
+                alt="Smart Receipts Logo" 
+                className="h-10 w-10 object-contain"
+              />
+              <span className="text-2xl font-bold bg-gradient-to-r from-teal-500 to-blue-600 bg-clip-text text-transparent">
+                Smart Receipts
+              </span>
+            </div>
+
+            {/* Header Actions */}
             <div className="flex items-center space-x-4">
+              {/* Notifications */}
+              <div className="relative">
+                <button
+                  onClick={() => setShowNotifications(!showNotifications)}
+                  className="relative p-2 text-text-secondary hover:text-text-primary transition-colors duration-200"
+                >
+                  <Bell className="h-6 w-6" />
+                  {alertsCount > 0 && (
+                    <span className="absolute -top-1 -right-1 bg-accent-red text-white text-xs rounded-full h-5 w-5 flex items-center justify-center font-medium">
+                      {alertsCount}
+                    </span>
+                  )}
+                </button>
+
+                {/* Notifications Dropdown */}
+                {showNotifications && (
+                  <div className="absolute right-0 mt-2 w-80 bg-white rounded-lg shadow-card border border-gray-200 py-2 z-50 max-h-96 overflow-y-auto">
+                    <div className="flex items-center justify-between px-4 py-2 border-b border-gray-200">
+                      <h3 className="font-medium text-text-primary">Notifications</h3>
+                      {notifications.length > 0 && (
+                        <button
+                          onClick={handleArchiveAllNotifications}
+                          className="text-xs text-primary hover:text-primary/80 transition-colors duration-200"
+                        >
+                          Clear All
+                        </button>
+                      )}
+                    </div>
+                    
+                    {notificationsLoading ? (
+                      <div className="px-4 py-8 text-center">
+                        <Loader2 className="h-6 w-6 animate-spin mx-auto mb-2 text-text-secondary" />
+                        <p className="text-sm text-text-secondary">Loading notifications...</p>
+                      </div>
+                    ) : notificationsError ? (
+                      <div className="px-4 py-8 text-center">
+                        <AlertCircle className="h-6 w-6 mx-auto mb-2 text-red-500" />
+                        <p className="text-sm text-red-600">{notificationsError}</p>
+                      </div>
+                    ) : notifications.length === 0 ? (
+                      <div className="px-4 py-8 text-center">
+                        <Bell className="h-6 w-6 mx-auto mb-2 text-text-secondary" />
+                        <p className="text-sm text-text-secondary">No notifications</p>
+                      </div>
+                    ) : (
+                      <div className="max-h-64 overflow-y-auto">
+                        {notifications.map((notification) => (
+                          <div
+                            key={notification.id}
+                            className={`px-4 py-3 hover:bg-gray-50 border-b border-gray-100 last:border-b-0 ${
+                              !notification.read ? 'bg-blue-50' : ''
+                            }`}
+                          >
+                            <div className="flex items-start justify-between">
+                              <div className="flex-1 min-w-0">
+                                <p className="text-sm text-text-primary mb-1">
+                                  {notification.message}
+                                </p>
+                                <p className="text-xs text-text-secondary">
+                                  {new Date(notification.created_at).toLocaleDateString('en-US', {
+                                    month: 'short',
+                                    day: 'numeric',
+                                    hour: '2-digit',
+                                    minute: '2-digit'
+                                  })}
+                                </p>
+                              </div>
+                              <button
+                                onClick={() => handleArchiveNotification(notification.id)}
+                                className="ml-2 text-text-secondary hover:text-text-primary transition-colors duration-200"
+                              >
+                                <X className="h-4 w-4" />
+                              </button>
+                            </div>
+                          </div>
+                        ))}
+                      </div>
+                    )}
+                  </div>
+                )}
+              </div>
+
+              {/* Back Button */}
               <button
                 onClick={onBackToDashboard}
-                className="flex items-center space-x-2 text-text-secondary hover:text-text-primary transition-colors duration-200"
+                className="flex items-center space-x-2 bg-white text-text-primary border-2 border-gray-300 hover:border-primary px-4 py-2 rounded-lg font-medium transition-all duration-200"
               >
-                <ArrowLeft className="h-5 w-5" />
-                <span>Back to Dashboard</span>
+                <ArrowLeft className="h-4 w-4" />
+                <span className="hidden sm:inline">Back to Dashboard</span>
               </button>
-              <div className="h-6 w-px bg-gray-300"></div>
-              <h1 className="text-2xl font-bold text-text-primary">My Receipt Library</h1>
-            </div>
-            <div className="flex items-center space-x-4">
-              {/* Notifications */}
-              {user && <NotificationDropdown userId={user.id} />}
-              {/* User Avatar */}
-              <div className="w-8 h-8 rounded-full overflow-hidden bg-primary flex items-center justify-center">
-                {profilePicture ? (
-                  <img
-                    src={profilePicture}
-                    alt="Profile"
-                    className="w-full h-full object-cover"
-                    onError={() => setProfilePicture(null)}
-                  />
-                ) : (
-                  <User className="h-4 w-4 text-white" />
+
+              {/* User Menu */}
+              <div className="relative">
+                <button
+                  onClick={() => setShowUserMenu(!showUserMenu)}
+                  className="flex items-center space-x-2 p-2 rounded-lg hover:bg-gray-100 transition-colors duration-200"
+                >
+                  <div className="w-8 h-8 rounded-full overflow-hidden bg-primary flex items-center justify-center">
+                    {profilePicture ? (
+                      <img
+                        src={profilePicture}
+                        alt="Profile"
+                        className="w-full h-full object-cover"
+                        onError={() => setProfilePicture(null)}
+                      />
+                    ) : (
+                      <User className="h-4 w-4 text-white" />
+                    )}
+                  </div>
+                  <span className="text-sm font-medium text-text-primary hidden sm:inline">
+                    {user?.user_metadata?.full_name || user?.email?.split('@')[0] || 'User'}
+                  </span>
+                </button>
+
+                {/* User Dropdown */}
+                {showUserMenu && (
+                  <div className="absolute right-0 mt-2 w-48 bg-white rounded-lg shadow-card border border-gray-200 py-2 z-50">
+                    <div className="px-4 py-2 border-b border-gray-200">
+                      <p className="text-sm font-medium text-text-primary">
+                        {user?.user_metadata?.full_name || 'User'}
+                      </p>
+                      <p className="text-xs text-text-secondary">{user?.email}</p>
+                    </div>
+                    <button
+                      onClick={onBackToDashboard}
+                      className="w-full text-left px-4 py-2 text-sm text-text-secondary hover:bg-gray-100 hover:text-text-primary transition-colors duration-200 flex items-center space-x-2"
+                    >
+                      <ArrowLeft className="h-4 w-4" />
+                      <span>Back to Dashboard</span>
+                    </button>
+                    <button
+                      onClick={handleSignOut}
+                      className="w-full text-left px-4 py-2 text-sm text-text-secondary hover:bg-gray-100 hover:text-text-primary transition-colors duration-200 flex items-center space-x-2"
+                    >
+                      <LogOut className="h-4 w-4" />
+                      <span>Sign Out</span>
+                    </button>
+                  </div>
                 )}
               </div>
             </div>
@@ -409,454 +750,421 @@
 
       {/* Main Content */}
       <main className="max-w-7xl mx-auto px-4 sm:px-6 lg:px-8 py-8">
-        {/* Search and Controls */}
+        {/* Page Header */}
+        <div className="flex flex-col sm:flex-row justify-between items-start sm:items-center mb-8">
+          <div>
+            <h1 className="text-3xl sm:text-4xl font-bold text-text-primary mb-2">
+              My Receipt Library
+            </h1>
+            <p className="text-xl text-text-secondary">
+              {filteredReceipts.length} receipt{filteredReceipts.length !== 1 ? 's' : ''} in your collection
+            </p>
+          </div>
+          
+          <button
+            onClick={onShowReceiptScanning}
+            className="mt-4 sm:mt-0 bg-primary text-white px-6 py-3 rounded-lg font-medium hover:bg-primary/90 transition-colors duration-200 flex items-center space-x-2"
+          >
+            <Plus className="h-5 w-5" />
+            <span>Add Receipt</span>
+          </button>
+        </div>
+
+        {/* Controls */}
         <div className="bg-white rounded-2xl shadow-card border border-gray-100 p-6 mb-8">
-          <div className="flex flex-col lg:flex-row lg:items-center lg:justify-between space-y-4 lg:space-y-0">
+          <div className="flex flex-col lg:flex-row gap-4 items-center justify-between">
             {/* Search */}
-            <div className="flex-1 max-w-md">
-              <div className="relative">
-                <Search className="absolute left-3 top-1/2 transform -translate-y-1/2 h-5 w-5 text-text-secondary" />
-                <input
-                  type="text"
-                  placeholder="Search receipts..."
-                  value={searchQuery}
-                  onChange={(e) => setSearchQuery(e.target.value)}
-                  className="w-full pl-10 pr-4 py-2 border border-gray-300 rounded-lg focus:ring-2 focus:ring-primary focus:border-transparent"
-                />
+            <div className="relative flex-1 max-w-md">
+              <div className="absolute inset-y-0 left-0 pl-3 flex items-center pointer-events-none">
+                <Search className="h-5 w-5 text-text-secondary" />
               </div>
+              <input
+                type="text"
+                value={searchQuery}
+                onChange={(e) => setSearchQuery(e.target.value)}
+                className="block w-full pl-10 pr-3 py-3 border border-gray-300 rounded-lg focus:outline-none focus:ring-2 focus:ring-primary focus:border-transparent transition-colors duration-200"
+                placeholder="Search receipts..."
+              />
             </div>
 
-            {/* Controls */}
+            {/* Sort Controls */}
             <div className="flex items-center space-x-4">
+              <div className="flex items-center space-x-2">
+                <span className="text-sm font-medium text-text-secondary">Sort by:</span>
+                <select
+                  value={sortField}
+                  onChange={(e) => setSortField(e.target.value as SortField)}
+                  className="border border-gray-300 rounded-lg px-3 py-2 text-sm focus:outline-none focus:ring-2 focus:ring-primary"
+                >
+                  <option value="date">Date</option>
+                  <option value="amount">Amount</option>
+                  <option value="name">Name</option>
+                </select>
+                <button
+                  onClick={() => setSortOrder(sortOrder === 'asc' ? 'desc' : 'asc')}
+                  className="p-2 border border-gray-300 rounded-lg hover:bg-gray-50 transition-colors duration-200"
+                >
+                  {sortOrder === 'asc' ? <SortAsc className="h-4 w-4" /> : <SortDesc className="h-4 w-4" />}
+                </button>
+              </div>
+
               {/* View Mode Toggle */}
-              <div className="flex items-center bg-gray-100 rounded-lg p-1">
+              <div className="flex items-center space-x-1 bg-gray-100 rounded-lg p-1">
                 <button
                   onClick={() => setViewMode('grid')}
-                  className={`p-2 rounded ${viewMode === 'grid' ? 'bg-white shadow-sm' : ''}`}
+                  className={`p-2 rounded-md transition-colors duration-200 ${
+                    viewMode === 'grid' ? 'bg-white text-primary shadow-sm' : 'text-text-secondary hover:text-text-primary'
+                  }`}
                 >
                   <Grid className="h-4 w-4" />
                 </button>
                 <button
                   onClick={() => setViewMode('list')}
-                  className={`p-2 rounded ${viewMode === 'list' ? 'bg-white shadow-sm' : ''}`}
+                  className={`p-2 rounded-md transition-colors duration-200 ${
+                    viewMode === 'list' ? 'bg-white text-primary shadow-sm' : 'text-text-secondary hover:text-text-primary'
+                  }`}
                 >
                   <List className="h-4 w-4" />
                 </button>
               </div>
-
-              {/* Sort */}
-              <select
-                value={`${sortField}-${sortOrder}`}
-                onChange={(e) => {
-                  const [field, order] = e.target.value.split('-');
-                  setSortField(field as SortField);
-                  setSortOrder(order as SortOrder);
-                }}
-                className="px-3 py-2 border border-gray-300 rounded-lg focus:ring-2 focus:ring-primary focus:border-transparent"
-              >
-                <option value="date-desc">Newest First</option>
-                <option value="date-asc">Oldest First</option>
-                <option value="amount-desc">Highest Amount</option>
-                <option value="amount-asc">Lowest Amount</option>
-                <option value="name-asc">Name A-Z</option>
-                <option value="name-desc">Name Z-A</option>
-                <option value="store-asc">Store A-Z</option>
-                <option value="store-desc">Store Z-A</option>
-              </select>
-
-              {/* Filters */}
-              <button
-                onClick={() => setShowFilters(!showFilters)}
-                className="flex items-center space-x-2 px-4 py-2 border border-gray-300 rounded-lg hover:bg-gray-50 transition-colors duration-200"
-              >
-                <Filter className="h-4 w-4" />
-                <span>Filters</span>
-                {showFilters ? <ChevronUp className="h-4 w-4" /> : <ChevronDown className="h-4 w-4" />}
-              </button>
-
-              {/* Add Receipt */}
-              <button
-                onClick={onShowReceiptScanning}
-                className="flex items-center space-x-2 px-4 py-2 bg-primary text-white rounded-lg hover:bg-primary/90 transition-colors duration-200"
-              >
-                <Camera className="h-4 w-4" />
-                <span>Add Receipt</span>
-              </button>
             </div>
           </div>
-
-          {/* Expanded Filters */}
-          {showFilters && (
-            <div className="mt-6 pt-6 border-t border-gray-200">
-              <div className="grid grid-cols-1 md:grid-cols-2 lg:grid-cols-4 gap-4">
-                {/* Date Range */}
-                <div>
-                  <label className="block text-sm font-medium text-text-secondary mb-2">Date Range</label>
-                  <div className="space-y-2">
-                    <input
-                      type="date"
-                      value={dateRange.start}
-                      onChange={(e) => setDateRange(prev => ({ ...prev, start: e.target.value }))}
-                      className="w-full px-3 py-2 border border-gray-300 rounded-lg focus:ring-2 focus:ring-primary focus:border-transparent"
-                    />
-                    <input
-                      type="date"
-                      value={dateRange.end}
-                      onChange={(e) => setDateRange(prev => ({ ...prev, end: e.target.value }))}
-                      className="w-full px-3 py-2 border border-gray-300 rounded-lg focus:ring-2 focus:ring-primary focus:border-transparent"
-                    />
+        </div>
+
+        {/* Receipts Display */}
+        {filteredReceipts.length === 0 ? (
+          <div className="text-center py-12">
+            <div className="bg-white rounded-2xl shadow-card border border-gray-100 p-12">
+              {searchQuery ? (
+                <>
+                  <Search className="h-16 w-16 text-text-secondary mx-auto mb-4" />
+                  <h3 className="text-xl font-medium text-text-primary mb-2">No receipts found</h3>
+                  <p className="text-text-secondary mb-6">
+                    No receipts match your search for "{searchQuery}"
+                  </p>
+                  <button
+                    onClick={() => setSearchQuery('')}
+                    className="bg-primary text-white px-6 py-3 rounded-lg font-medium hover:bg-primary/90 transition-colors duration-200"
+                  >
+                    Clear Search
+                  </button>
+                </>
+              ) : (
+                <>
+                  <div className="bg-gradient-feature rounded-full p-6 w-24 h-24 mx-auto mb-6 flex items-center justify-center">
+                    <Plus className="h-12 w-12 text-primary" />
                   </div>
-                </div>
-
-                {/* Amount Range */}
-                <div>
-                  <label className="block text-sm font-medium text-text-secondary mb-2">Amount Range</label>
-                  <div className="space-y-2">
-                    <input
-                      type="number"
-                      placeholder="Min amount"
-                      value={amountRange.min}
-                      onChange={(e) => setAmountRange(prev => ({ ...prev, min: e.target.value }))}
-                      className="w-full px-3 py-2 border border-gray-300 rounded-lg focus:ring-2 focus:ring-primary focus:border-transparent"
-                    />
-                    <input
-                      type="number"
-                      placeholder="Max amount"
-                      value={amountRange.max}
-                      onChange={(e) => setAmountRange(prev => ({ ...prev, max: e.target.value }))}
-                      className="w-full px-3 py-2 border border-gray-300 rounded-lg focus:ring-2 focus:ring-primary focus:border-transparent"
-                    />
-                  </div>
-                </div>
-
-                {/* Stores */}
-                <div>
-                  <label className="block text-sm font-medium text-text-secondary mb-2">Stores</label>
-                  <div className="max-h-32 overflow-y-auto space-y-1">
-                    {getUniqueStores().map(store => (
-                      <label key={store} className="flex items-center space-x-2">
-                        <input
-                          type="checkbox"
-                          checked={selectedStores.includes(store)}
-                          onChange={(e) => {
-                            if (e.target.checked) {
-                              setSelectedStores(prev => [...prev, store]);
-                            } else {
-                              setSelectedStores(prev => prev.filter(s => s !== store));
-                            }
-                          }}
-                          className="rounded border-gray-300 text-primary focus:ring-primary"
-                        />
-                        <span className="text-sm text-text-secondary">{store}</span>
-                      </label>
-                    ))}
-                  </div>
-                </div>
-
-                {/* Brands */}
-                <div>
-                  <label className="block text-sm font-medium text-text-secondary mb-2">Brands</label>
-                  <div className="max-h-32 overflow-y-auto space-y-1">
-                    {getUniqueBrands().map(brand => (
-                      <label key={brand} className="flex items-center space-x-2">
-                        <input
-                          type="checkbox"
-                          checked={selectedBrands.includes(brand)}
-                          onChange={(e) => {
-                            if (e.target.checked) {
-                              setSelectedBrands(prev => [...prev, brand]);
-                            } else {
-                              setSelectedBrands(prev => prev.filter(b => b !== brand));
-                            }
-                          }}
-                          className="rounded border-gray-300 text-primary focus:ring-primary"
-                        />
-                        <span className="text-sm text-text-secondary">{brand}</span>
-                      </label>
-                    ))}
-                  </div>
-                </div>
-              </div>
-
-              <div className="mt-4 flex justify-end">
-                <button
-                  onClick={clearFilters}
-                  className="px-4 py-2 text-text-secondary hover:text-text-primary transition-colors duration-200"
-                >
-                  Clear All Filters
-                </button>
-              </div>
+                  <h3 className="text-xl font-medium text-text-primary mb-2">No receipts yet</h3>
+                  <p className="text-text-secondary mb-6">
+                    Start building your receipt library by adding your first receipt
+                  </p>
+                  <button
+                    onClick={onShowReceiptScanning}
+                    className="bg-primary text-white px-6 py-3 rounded-lg font-medium hover:bg-primary/90 transition-colors duration-200"
+                  >
+                    Add Your First Receipt
+                  </button>
+                </>
+              )}
             </div>
-          )}
-        </div>
-
-        {/* Results Summary */}
-        <div className="mb-6">
-          <p className="text-text-secondary">
-            Showing {filteredReceipts.length} of {receipts.length} receipts
-          </p>
-        </div>
-
-        {/* Receipts Grid/List */}
-        {filteredReceipts.length === 0 ? (
-          <div className="bg-white rounded-2xl shadow-card border border-gray-100 p-12 text-center">
-            <FileText className="h-12 w-12 text-text-secondary mx-auto mb-4" />
-            <h3 className="text-lg font-medium text-text-primary mb-2">
-              {receipts.length === 0 ? 'No receipts yet' : 'No receipts match your filters'}
-            </h3>
-            <p className="text-text-secondary mb-6">
-              {receipts.length === 0 
-                ? 'Start by scanning your first receipt to build your digital library'
-                : 'Try adjusting your search or filter criteria'
-              }
-            </p>
-            {receipts.length === 0 && (
-              <button
-                onClick={onShowReceiptScanning}
-                className="bg-primary text-white px-6 py-3 rounded-lg hover:bg-primary/90 transition-colors duration-200"
-              >
-                Scan Your First Receipt
-              </button>
-            )}
           </div>
         ) : (
-          <div className={viewMode === 'grid' 
-            ? 'grid grid-cols-1 md:grid-cols-2 lg:grid-cols-3 xl:grid-cols-4 gap-6'
-            : 'space-y-4'
-          }>
-            {filteredReceipts.map((receipt) => (
-              <div
-                key={receipt.id}
-                className={`bg-white rounded-2xl shadow-card border border-gray-100 overflow-hidden hover:shadow-card-hover transition-all duration-200 cursor-pointer ${
-                  viewMode === 'list' ? 'flex items-center p-4' : 'p-6'
-                }`}
-                onClick={() => handleViewReceipt(receipt)}
-              >
-                {viewMode === 'grid' ? (
-                  <>
-                    {/* Receipt Image */}
-                    {receipt.image_url && (
-                      <div className="aspect-video bg-gray-100 rounded-lg mb-4 overflow-hidden">
+          <div className={viewMode === 'grid' ? 'grid md:grid-cols-2 lg:grid-cols-3 xl:grid-cols-4 gap-6' : 'space-y-4'}>
+            {filteredReceipts.map((receipt) => {
+              const warrantyStatus = receipt.warranty_period 
+                ? getWarrantyStatus(receipt.purchase_date, receipt.warranty_period)
+                : { status: 'unknown', color: 'text-gray-500', icon: Clock };
+              const StatusIcon = warrantyStatus.icon;
+
+              if (viewMode === 'grid') {
+                return (
+                  <div
+                    key={receipt.id}
+                    className="bg-white rounded-2xl shadow-card border border-gray-100 p-6 hover:shadow-card-hover transition-all duration-300 transform hover:-translate-y-1 cursor-pointer group"
+                    onClick={() => {
+                      setSelectedReceipt(receipt);
+                      setShowReceiptModal(true);
+                    }}
+                  >
+                    {/* Receipt Image or Placeholder */}
+                    <div className="aspect-square bg-gradient-feature rounded-lg mb-4 flex items-center justify-center overflow-hidden">
+                      {receipt.image_url ? (
                         <img
-                          src={receipt.image_url}
-                          alt="Receipt"
-                          className="w-full h-full object-cover"
+                          src={signedUrls[receipt.image_url] || receipt.image_url}
+                          alt={receipt.product_description || 'Receipt'}
+                          className="w-full h-full object-cover object-center"
+                          onError={(e) => {
+                            console.error(`Failed to load image for receipt ${receipt.id}:`, receipt.image_url);
+                            console.error('Tried URLs:', receipt.image_url ? (signedUrls[receipt.image_url] || receipt.image_url) : 'No image URL');
+                            (e.currentTarget as HTMLImageElement).src = '/receipt-placeholder.svg';
+                          }}
+                          onLoad={() => {
+                            console.log(`✓ Image loaded successfully for receipt ${receipt.id}`);
+                          }}
                         />
+                      ) : (
+                        <img
+                          src="/receipt-placeholder.svg"
+                          alt="Receipt Placeholder"
+                          className="w-16 h-16 object-contain opacity-60"
+                        />
+                      )}
+                    </div>
+
+                    {/* Receipt Info */}
+                    <div className="space-y-2">
+                      <h3 className="font-bold text-text-primary group-hover:text-primary transition-colors duration-200 line-clamp-2">
+                        {receipt.type === 'group' 
+                          ? `${receipt.product_count} Products` 
+                          : receipt.product_description || 'Receipt'
+                        }
+                      </h3>
+                      
+                      <div className="flex items-center justify-between text-sm">
+                        <span className="text-text-secondary">
+                          {receipt.type === 'group' ? 'Multiple Brands' : (receipt.brand_name || 'Unknown')}
+                        </span>
+                        <div className={`flex items-center space-x-1 ${warrantyStatus.color}`}>
+                          <StatusIcon className="h-4 w-4" />
+                        </div>
                       </div>
-                    )}
-
-                    {/* Receipt Info */}
-                    <div className="space-y-3">
-                      <div>
-                        <h3 className="font-bold text-text-primary line-clamp-2">
+
+                      <div className="flex items-center justify-between">
+                        <span className="text-text-secondary text-sm">{formatDate(receipt.purchase_date)}</span>
+                        {receipt.amount && (
+                          <span className="font-bold text-text-primary">{formatCurrency(receipt.amount)}</span>
+                        )}
+                      </div>
+
+                      {receipt.type === 'group' && receipt.receipts && (
+                        <div className="text-xs text-text-secondary bg-blue-50 rounded px-2 py-1 mt-2">
+                          {receipt.receipts.slice(0, 2).map(r => r.product_description).join(', ')}
+                          {receipt.receipts.length > 2 && ` +${receipt.receipts.length - 2} more`}
+                        </div>
+                      )}
+                    </div>
+                  </div>
+                );
+              } else {
+                return (
+                  <div
+                    key={receipt.id}
+                    className="bg-white rounded-2xl shadow-card border border-gray-100 p-6 hover:shadow-card-hover transition-all duration-200 cursor-pointer group"
+                    onClick={() => {
+                      setSelectedReceipt(receipt);
+                      setShowReceiptModal(true);
+                    }}
+                  >
+                    <div className="flex items-center space-x-4">
+                      {/* Receipt Image or Placeholder */}
+                      <div className="w-16 h-16 bg-gradient-feature rounded-lg flex items-center justify-center flex-shrink-0 overflow-hidden">
+                        {receipt.image_url ? (
+                          <img
+                            src={signedUrls[receipt.image_url] || receipt.image_url}
+                            alt={receipt.product_description || 'Receipt'}
+                            className="w-full h-full object-cover"
+                            onError={(e) => {
+                              console.error(`Failed to load image for receipt ${receipt.id} (list view):`, receipt.image_url);
+                              console.error('Tried URLs:', receipt.image_url ? (signedUrls[receipt.image_url] || receipt.image_url) : 'No image URL');
+                              (e.currentTarget as HTMLImageElement).src = '/receipt-placeholder.svg';
+                            }}
+                            onLoad={() => {
+                              console.log(`✓ Image loaded successfully for receipt ${receipt.id} (list view)`);
+                            }}
+                          />
+                        ) : (
+                          receipt.type === 'group' ? (
+                            <Package className="h-8 w-8 text-primary" />
+                          ) : (
+                            <Tag className="h-8 w-8 text-primary" />
+                          )
+                        )}
+                      </div>
+
+                      {/* Receipt Info */}
+                      <div className="flex-1 min-w-0">
+                        <h3 className="font-bold text-text-primary group-hover:text-primary transition-colors duration-200 truncate">
                           {receipt.type === 'group' 
-                            ? `${receipt.product_count} items from ${receipt.store_name}`
-                            : receipt.product_description
+                            ? `${receipt.product_count} Products` 
+                            : receipt.product_description || 'Receipt'
                           }
                         </h3>
-                        {receipt.type === 'single' && (
-                          <p className="text-sm text-text-secondary">{receipt.brand_name}</p>
+                        <div className="flex items-center space-x-4 text-sm text-text-secondary mt-1">
+                          <span>
+                            {receipt.type === 'group' ? 'Multiple Brands' : (receipt.brand_name || 'Unknown')}
+                          </span>
+                          <span>{formatDate(receipt.purchase_date)}</span>
+                          {receipt.store_name && <span>{receipt.store_name}</span>}
+                        </div>
+                        {receipt.type === 'group' && receipt.receipts && (
+                          <div className="text-xs text-text-secondary bg-blue-50 rounded px-2 py-1 mt-2">
+                            Products: {receipt.receipts.slice(0, 3).map(r => r.product_description).join(', ')}
+                            {receipt.receipts.length > 3 && ` +${receipt.receipts.length - 3} more`}
+                          </div>
                         )}
                       </div>
 
-                      <div className="flex items-center justify-between text-sm">
-                        <span className="text-text-secondary">{receipt.store_name}</span>
-                        <span className="font-medium text-text-primary">
-                          {formatCurrency(receipt.amount)}
-                        </span>
-                      </div>
-
-                      <div className="flex items-center justify-between text-sm">
-                        <span className="text-text-secondary">{formatDate(receipt.purchase_date)}</span>
-                        {receipt.type === 'group' && (
-                          <span className="bg-blue-100 text-blue-800 px-2 py-1 rounded-full text-xs">
-                            {receipt.product_count} items
-                          </span>
+                      {/* Amount and Status */}
+                      <div className="flex items-center space-x-4 flex-shrink-0">
+                        {receipt.amount && (
+                          <div className="text-right">
+                            <span className="font-bold text-text-primary">{formatCurrency(receipt.amount)}</span>
+                            {receipt.type === 'group' && (
+                              <div className="text-xs text-text-secondary">Total</div>
+                            )}
+                          </div>
                         )}
+                        <div className={`flex items-center space-x-1 ${warrantyStatus.color}`}>
+                          <StatusIcon className="h-5 w-5" />
+                        </div>
                       </div>
                     </div>
-                  </>
-                ) : (
-                  <>
-                    {/* List View */}
-                    <div className="flex-1 flex items-center space-x-4">
-                      {receipt.image_url && (
-                        <div className="w-16 h-16 bg-gray-100 rounded-lg overflow-hidden flex-shrink-0">
-                          <img
-                            src={receipt.image_url}
-                            alt="Receipt"
-                            className="w-full h-full object-cover"
-                          />
-                        </div>
-                      )}
-                      
-                      <div className="flex-1 min-w-0">
-                        <h3 className="font-bold text-text-primary truncate">
-                          {receipt.type === 'group' 
-                            ? `${receipt.product_count} items from ${receipt.store_name}`
-                            : receipt.product_description
-                          }
-                        </h3>
-                        <p className="text-sm text-text-secondary">
-                          {receipt.type === 'single' ? receipt.brand_name : receipt.store_name}
-                        </p>
-                        <p className="text-sm text-text-secondary">{formatDate(receipt.purchase_date)}</p>
-                      </div>
-                      
-                      <div className="text-right">
-                        <p className="font-bold text-text-primary">{formatCurrency(receipt.amount)}</p>
-                        {receipt.type === 'group' && (
-                          <span className="bg-blue-100 text-blue-800 px-2 py-1 rounded-full text-xs">
-                            {receipt.product_count} items
-                          </span>
-                        )}
-                      </div>
-                    </div>
-                  </>
-                )}
-              </div>
-            ))}
+                  </div>
+                );
+              }
+            })}
           </div>
         )}
       </main>
+      <Footer />
 
       {/* Receipt Detail Modal */}
       {showReceiptModal && selectedReceipt && (
-        <div className="fixed inset-0 bg-black bg-opacity-50 flex items-center justify-center p-4 z-50">
-          <div className="bg-white rounded-2xl max-w-4xl w-full max-h-[90vh] overflow-y-auto">
-            <div className="p-6 border-b border-gray-200">
-              <div className="flex items-center justify-between">
-                <h2 className="text-2xl font-bold text-text-primary">
-                  {selectedReceipt.type === 'group' ? 'Receipt Group Details' : 'Receipt Details'}
-                </h2>
-                <button
-                  onClick={() => setShowReceiptModal(false)}
-                  className="p-2 hover:bg-gray-100 rounded-lg transition-colors duration-200"
-                >
-                  <X className="h-6 w-6" />
-                </button>
-              </div>
+        <div className="fixed inset-0 bg-black bg-opacity-50 flex items-center justify-center z-50 p-4">
+          <div className="bg-white rounded-2xl shadow-card max-w-2xl w-full max-h-[90vh] overflow-hidden">
+            {/* Modal Header */}
+            <div className="flex items-center justify-between p-6 border-b border-gray-200">
+              <h2 className="text-2xl font-bold text-text-primary">Receipt Details</h2>
+              <button
+                onClick={() => {
+                  setShowReceiptModal(false);
+                  setSelectedReceipt(null);
+                }}
+                className="text-text-secondary hover:text-text-primary transition-colors duration-200"
+              >
+                <X className="h-6 w-6" />
+              </button>
             </div>
 
-            <div className="p-6">
-              {selectedReceipt.type === 'group' ? (
-                // Group Receipt Details
-                <div className="space-y-6">
-                  {/* Group Summary */}
-                  <div className="bg-gray-50 rounded-lg p-4">
-                    <h3 className="font-bold text-text-primary mb-2">Receipt Summary</h3>
-                    <div className="grid grid-cols-2 gap-4">
-                      <div>
-                        <label className="text-sm font-medium text-text-secondary">Store</label>
-                        <p className="text-text-primary">{selectedReceipt.store_name}</p>
-                      </div>
-                      <div>
-                        <label className="text-sm font-medium text-text-secondary">Date</label>
-                        <p className="text-text-primary">{formatDate(selectedReceipt.purchase_date)}</p>
-                      </div>
-                      <div>
-                        <label className="text-sm font-medium text-text-secondary">Total Amount</label>
-                        <p className="text-text-primary font-bold">{formatCurrency(selectedReceipt.amount)}</p>
-                      </div>
-                      <div>
-                        <label className="text-sm font-medium text-text-secondary">Items</label>
-                        <p className="text-text-primary">{selectedReceipt.product_count} products</p>
-                      </div>
-                    </div>
-                  </div>
-
-                  {/* Individual Products */}
-                  <div>
-                    <h3 className="font-bold text-text-primary mb-4">Products in this Receipt</h3>
-                    <div className="space-y-4">
-                      {selectedReceipt.receipts?.map((product, index) => (
-                        <div key={product.id} className="border border-gray-200 rounded-lg p-4">
-                          <div className="flex items-start justify-between">
-                            <div className="flex-1">
-                              <h4 className="font-medium text-text-primary">{product.product_description}</h4>
-                              <p className="text-sm text-text-secondary">{product.brand_name}</p>
-                              {product.model_number && (
-                                <p className="text-sm text-text-secondary">Model: {product.model_number}</p>
-                              )}
-                              <p className="text-sm text-text-secondary">Warranty: {product.warranty_period}</p>
-                            </div>
-                            <div className="text-right">
-                              <p className="font-bold text-text-primary">{formatCurrency(product.amount)}</p>
-                              <button
-                                onClick={(e) => {
-                                  e.stopPropagation();
-                                  handleEditReceipt(product);
-                                }}
-                                className="mt-2 text-primary hover:text-primary/80 transition-colors duration-200"
-                              >
-                                <Edit3 className="h-4 w-4" />
-                              </button>
-                            </div>
-                          </div>
-                        </div>
-                      ))}
-                    </div>
+            {/* Modal Content */}
+            <div className="p-6 overflow-y-auto max-h-[calc(90vh-140px)]">
+              <div className="grid md:grid-cols-2 gap-6">
+                {/* Receipt Image */}
+                <div>
+                  <h3 className="font-medium text-text-primary mb-3">Receipt Image</h3>
+                  <div className="aspect-square bg-gradient-feature rounded-lg flex items-center justify-center overflow-hidden">
+                    {selectedReceipt.image_url ? (
+                      <img
+                        src={signedUrls[selectedReceipt.image_url] || selectedReceipt.image_url}
+                        alt={selectedReceipt.product_description || 'Receipt'}
+                        className="w-full h-full object-cover object-center"
+                        onError={(e) => {
+                          console.error(`Failed to load image for receipt ${selectedReceipt.id} (modal):`, selectedReceipt.image_url);
+                          console.error('Tried URLs:', selectedReceipt.image_url ? (signedUrls[selectedReceipt.image_url] || selectedReceipt.image_url) : 'No image URL');
+                          (e.currentTarget as HTMLImageElement).src = '/receipt-placeholder.svg';
+                        }}
+                        onLoad={() => {
+                          console.log(`✓ Image loaded successfully for receipt ${selectedReceipt.id} (modal)`);
+                        }}
+                      />
+                    ) : (
+                      <img
+                        src="/receipt-placeholder.svg"
+                        alt="Receipt Placeholder"
+                        className="w-24 h-24 object-contain opacity-60"
+                      />
+                    )}
                   </div>
                 </div>
-              ) : (
-                // Single Receipt Details
-                <div className="space-y-6">
-                  <div className="grid grid-cols-1 md:grid-cols-2 gap-6">
-                    <div>
-                      <h3 className="font-bold text-text-primary mb-4">Product Information</h3>
-                      <div className="space-y-3">
+                {/* Receipt Details or Edit Form */}
+                <div className="space-y-4">
+                  {isEditMode ? (
+                    editForm.type === 'group' && editForm.receipts ? (
+                      <>
                         <div>
-                          <label className="text-sm font-medium text-text-secondary">Product</label>
-                          <p className="text-text-primary">{selectedReceipt.product_description}</p>
+                          <label className="block text-sm font-medium text-text-secondary mb-1">Store</label>
+                          <input type="text" className="w-full border rounded px-3 py-2" value={editForm.store_name || ''} onChange={e => handleEditFormChange('store_name', e.target.value)} />
                         </div>
                         <div>
-                          <label className="text-sm font-medium text-text-secondary">Brand</label>
-                          <p className="text-text-primary">{selectedReceipt.brand_name}</p>
-                        </div>
-                        {selectedReceipt.model_number && (
-                          <div>
-                            <label className="text-sm font-medium text-text-secondary">Model</label>
-                            <p className="text-text-primary">{selectedReceipt.model_number}</p>
-                          </div>
-                        )}
+                          <label className="block text-sm font-medium text-text-secondary mb-1">Purchase Date</label>
+                          <input type="date" className="w-full border rounded px-3 py-2" value={editForm.purchase_date || ''} onChange={e => handleEditFormChange('purchase_date', e.target.value)} />
+                        </div>
+                        <div className="space-y-6 mt-4">
+                          {editForm.receipts.map((item: any, idx: number) => (
+                            <div key={item.id || idx} className="border rounded-lg p-4 bg-gray-50">
+                              <div className="font-semibold mb-2">Product {idx + 1}</div>
+                              <div className="grid grid-cols-1 md:grid-cols-2 gap-4">
+                                <div>
+                                  <label className="block text-xs font-medium text-text-secondary mb-1">Product</label>
+                                  <input type="text" className="w-full border rounded px-3 py-2" value={item.product_description || ''} onChange={e => handleEditFormChange('product_description', e.target.value, idx)} />
+                                </div>
+                                <div>
+                                  <label className="block text-xs font-medium text-text-secondary mb-1">Brand</label>
+                                  <input type="text" className="w-full border rounded px-3 py-2" value={item.brand_name || ''} onChange={e => handleEditFormChange('brand_name', e.target.value, idx)} />
+                                </div>
+                                <div>
+                                  <label className="block text-xs font-medium text-text-secondary mb-1">Amount</label>
+                                  <input type="number" className="w-full border rounded px-3 py-2" value={item.amount || ''} onChange={e => handleEditFormChange('amount', e.target.value, idx)} />
+                                </div>
+                                <div>
+                                  <label className="block text-xs font-medium text-text-secondary mb-1">Warranty Period</label>
+                                  <input type="text" className="w-full border rounded px-3 py-2" value={item.warranty_period || ''} onChange={e => handleEditFormChange('warranty_period', e.target.value, idx)} />
+                                </div>
+                                <div>
+                                  <label className="block text-xs font-medium text-text-secondary mb-1">Model Number</label>
+                                  <input type="text" className="w-full border rounded px-3 py-2" value={item.model_number || ''} onChange={e => handleEditFormChange('model_number', e.target.value, idx)} />
+                                </div>
+                                <div>
+                                  <label className="block text-xs font-medium text-text-secondary mb-1">Extended Warranty</label>
+                                  <input type="text" className="w-full border rounded px-3 py-2" value={item.extended_warranty || ''} onChange={e => handleEditFormChange('extended_warranty', e.target.value, idx)} />
+                                </div>
+                                <div>
+                                  <label className="block text-xs font-medium text-text-secondary mb-1">Country</label>
+                                  <input type="text" className="w-full border rounded px-3 py-2" value={item.country || ''} onChange={e => handleEditFormChange('country', e.target.value, idx)} />
+                                </div>
+                              </div>
+                            </div>
+                          ))}
+                        </div>
+                      </>
+                    ) : (
+                      <>
                         <div>
-                          <label className="text-sm font-medium text-text-secondary">Warranty</label>
-                          <p className="text-text-primary">{selectedReceipt.warranty_period}</p>
-                        </div>
-<<<<<<< HEAD
-                      </div>
-                    </div>
-
-                    <div>
-                      <h3 className="font-bold text-text-primary mb-4">Purchase Information</h3>
-                      <div className="space-y-3">
+                          <label className="block text-sm font-medium text-text-secondary mb-1">Product</label>
+                          <input type="text" className="w-full border rounded px-3 py-2" value={editForm.product_description || ''} onChange={e => handleEditFormChange('product_description', e.target.value)} />
+                        </div>
                         <div>
-                          <label className="text-sm font-medium text-text-secondary">Store</label>
-                          <p className="text-text-primary">{selectedReceipt.store_name}</p>
+                          <label className="block text-sm font-medium text-text-secondary mb-1">Brand</label>
+                          <input type="text" className="w-full border rounded px-3 py-2" value={editForm.brand_name || ''} onChange={e => handleEditFormChange('brand_name', e.target.value)} />
                         </div>
                         <div>
-                          <label className="text-sm font-medium text-text-secondary">Date</label>
-                          <p className="text-text-primary">{formatDate(selectedReceipt.purchase_date)}</p>
+                          <label className="block text-sm font-medium text-text-secondary mb-1">Store</label>
+                          <input type="text" className="w-full border rounded px-3 py-2" value={editForm.store_name || ''} onChange={e => handleEditFormChange('store_name', e.target.value)} />
                         </div>
                         <div>
-                          <label className="text-sm font-medium text-text-secondary">Amount</label>
-                          <p className="text-text-primary font-bold">{formatCurrency(selectedReceipt.amount)}</p>
-                        </div>
-                      </div>
-                    </div>
-                  </div>
-
-                  {/* Receipt Image */}
-                  {selectedReceipt.image_url && (
-                    <div>
-                      <h3 className="font-bold text-text-primary mb-4">Receipt Image</h3>
-                      <img
-                        src={selectedReceipt.image_url}
-                        alt="Receipt"
-                        className="max-w-full h-auto rounded-lg border border-gray-200"
-                      />
-                    </div>
-=======
+                          <label className="block text-sm font-medium text-text-secondary mb-1">Purchase Date</label>
+                          <input type="date" className="w-full border rounded px-3 py-2" value={editForm.purchase_date || ''} onChange={e => handleEditFormChange('purchase_date', e.target.value)} />
+                        </div>
+                        <div>
+                          <label className="block text-sm font-medium text-text-secondary mb-1">Amount</label>
+                          <input type="number" className="w-full border rounded px-3 py-2" value={editForm.amount || ''} onChange={e => handleEditFormChange('amount', e.target.value)} />
+                        </div>
+                        <div>
+                          <label className="block text-sm font-medium text-text-secondary mb-1">Warranty Period</label>
+                          <input type="text" className="w-full border rounded px-3 py-2" value={editForm.warranty_period || ''} onChange={e => handleEditFormChange('warranty_period', e.target.value)} />
+                        </div>
+                        <div>
+                          <label className="block text-sm font-medium text-text-secondary mb-1">Model Number</label>
+                          <input type="text" className="w-full border rounded px-3 py-2" value={editForm.model_number || ''} onChange={e => handleEditFormChange('model_number', e.target.value)} />
+                        </div>
+                        <div>
+                          <label className="block text-sm font-medium text-text-secondary mb-1">Extended Warranty</label>
+                          <input type="text" className="w-full border rounded px-3 py-2" value={editForm.extended_warranty || ''} onChange={e => handleEditFormChange('extended_warranty', e.target.value)} />
+                        </div>
+                        <div>
+                          <label className="block text-sm font-medium text-text-secondary mb-1">Country</label>
+                          <input type="text" className="w-full border rounded px-3 py-2" value={editForm.country || ''} onChange={e => handleEditFormChange('country', e.target.value)} />
+                        </div>
                       </>
                     )
                   ) : (
@@ -975,148 +1283,78 @@
                         </>
                       )}
                     </>
->>>>>>> 141a269f
                   )}
                 </div>
-              )}
-
-              {/* Actions */}
-              <div className="mt-8 flex items-center justify-between pt-6 border-t border-gray-200">
-                <div className="flex items-center space-x-4">
-                  {selectedReceipt.type === 'single' && (
+              </div>
+            </div>
+
+            {/* Modal Actions */}
+            <div className="flex items-center justify-between p-6 border-t border-gray-200">
+              <button
+                onClick={() => handleDeleteReceipt(selectedReceipt)}
+                disabled={isDeleting === selectedReceipt.id}
+                className="flex items-center space-x-2 text-red-600 hover:text-red-700 transition-colors duration-200 disabled:opacity-50"
+              >
+                {isDeleting === selectedReceipt.id ? (
+                  <Loader2 className="h-4 w-4 animate-spin" />
+                ) : (
+                  <Trash2 className="h-4 w-4" />
+                )}
+                <span>Delete Receipt</span>
+              </button>
+              <div className="flex items-center space-x-3">
+                <button
+                  className="flex items-center space-x-2 text-text-secondary hover:text-text-primary transition-colors duration-200"
+                  onClick={handleDownloadReceiptImage}
+                >
+                  <Download className="h-4 w-4" />
+                  <span>Download</span>
+                </button>
+                {isEditMode ? (
+                  <>
                     <button
-                      onClick={() => handleEditReceipt(selectedReceipt as any)}
-                      className="flex items-center space-x-2 px-4 py-2 bg-blue-600 text-white rounded-lg hover:bg-blue-700 transition-colors duration-200"
+                      className="flex items-center space-x-2 bg-primary text-white px-4 py-2 rounded-lg hover:bg-primary/90 transition-colors duration-200"
+                      onClick={handleSaveEdit}
+                      disabled={isSaving}
                     >
                       <Edit3 className="h-4 w-4" />
-                      <span>Edit</span>
+                      <span>{isSaving ? 'Saving...' : 'Save'}</span>
                     </button>
-                  )}
-                </div>
-
-                <div className="flex items-center space-x-4">
-                  {deleteError && (
-                    <p className="text-red-600 text-sm">{deleteError}</p>
-                  )}
-                  <button
-                    onClick={() => handleDeleteReceipt(selectedReceipt)}
-                    disabled={isDeleting}
-                    className="flex items-center space-x-2 px-4 py-2 bg-red-600 text-white rounded-lg hover:bg-red-700 transition-colors duration-200 disabled:opacity-50"
-                  >
-                    {isDeleting ? (
-                      <Loader2 className="h-4 w-4 animate-spin" />
-                    ) : (
-                      <Trash2 className="h-4 w-4" />
-                    )}
-                    <span>Delete</span>
+                    <button
+                      className="flex items-center space-x-2 text-text-secondary hover:text-text-primary transition-colors duration-200 border border-gray-300 px-4 py-2 rounded-lg"
+                      onClick={handleCancelEdit}
+                      disabled={isSaving}
+                    >
+                      <span>Cancel</span>
+                    </button>
+                  </>
+                ) : (
+                  <button className="flex items-center space-x-2 bg-primary text-white px-4 py-2 rounded-lg hover:bg-primary/90 transition-colors duration-200" onClick={handleEditClick}>
+                    <Edit3 className="h-4 w-4" />
+                    <span>Edit</span>
                   </button>
-                </div>
+                )}
               </div>
             </div>
           </div>
         </div>
       )}
 
-      {/* Edit Receipt Modal */}
-      {isEditing && editingReceipt && (
-        <div className="fixed inset-0 bg-black bg-opacity-50 flex items-center justify-center p-4 z-50">
-          <div className="bg-white rounded-2xl max-w-2xl w-full max-h-[90vh] overflow-y-auto">
-            <div className="p-6 border-b border-gray-200">
-              <div className="flex items-center justify-between">
-                <h2 className="text-2xl font-bold text-text-primary">Edit Receipt</h2>
-                <button
-                  onClick={() => setIsEditing(false)}
-                  className="p-2 hover:bg-gray-100 rounded-lg transition-colors duration-200"
-                >
-                  <X className="h-6 w-6" />
-                </button>
-              </div>
-            </div>
-
-            <div className="p-6">
-              <div className="space-y-4">
-                <div>
-                  <label className="block text-sm font-medium text-text-secondary mb-2">Product Description</label>
-                  <input
-                    type="text"
-                    value={editingReceipt.product_description}
-                    onChange={(e) => setEditingReceipt(prev => prev ? { ...prev, product_description: e.target.value } : null)}
-                    className="w-full px-3 py-2 border border-gray-300 rounded-lg focus:ring-2 focus:ring-primary focus:border-transparent"
-                  />
-                </div>
-
-                <div>
-                  <label className="block text-sm font-medium text-text-secondary mb-2">Brand</label>
-                  <input
-                    type="text"
-                    value={editingReceipt.brand_name}
-                    onChange={(e) => setEditingReceipt(prev => prev ? { ...prev, brand_name: e.target.value } : null)}
-                    className="w-full px-3 py-2 border border-gray-300 rounded-lg focus:ring-2 focus:ring-primary focus:border-transparent"
-                  />
-                </div>
-
-                <div>
-                  <label className="block text-sm font-medium text-text-secondary mb-2">Store</label>
-                  <input
-                    type="text"
-                    value={editingReceipt.store_name}
-                    onChange={(e) => setEditingReceipt(prev => prev ? { ...prev, store_name: e.target.value } : null)}
-                    className="w-full px-3 py-2 border border-gray-300 rounded-lg focus:ring-2 focus:ring-primary focus:border-transparent"
-                  />
-                </div>
-
-                <div>
-                  <label className="block text-sm font-medium text-text-secondary mb-2">Amount</label>
-                  <input
-                    type="number"
-                    step="0.01"
-                    value={editingReceipt.amount}
-                    onChange={(e) => setEditingReceipt(prev => prev ? { ...prev, amount: parseFloat(e.target.value) || 0 } : null)}
-                    className="w-full px-3 py-2 border border-gray-300 rounded-lg focus:ring-2 focus:ring-primary focus:border-transparent"
-                  />
-                </div>
-
-                <div>
-                  <label className="block text-sm font-medium text-text-secondary mb-2">Purchase Date</label>
-                  <input
-                    type="date"
-                    value={editingReceipt.purchase_date}
-                    onChange={(e) => setEditingReceipt(prev => prev ? { ...prev, purchase_date: e.target.value } : null)}
-                    className="w-full px-3 py-2 border border-gray-300 rounded-lg focus:ring-2 focus:ring-primary focus:border-transparent"
-                  />
-                </div>
-
-                <div>
-                  <label className="block text-sm font-medium text-text-secondary mb-2">Warranty Period</label>
-                  <input
-                    type="text"
-                    value={editingReceipt.warranty_period}
-                    onChange={(e) => setEditingReceipt(prev => prev ? { ...prev, warranty_period: e.target.value } : null)}
-                    className="w-full px-3 py-2 border border-gray-300 rounded-lg focus:ring-2 focus:ring-primary focus:border-transparent"
-                  />
-                </div>
-              </div>
-
-              <div className="mt-8 flex items-center justify-end space-x-4">
-                <button
-                  onClick={() => setIsEditing(false)}
-                  className="px-4 py-2 border border-gray-300 text-text-secondary rounded-lg hover:bg-gray-50 transition-colors duration-200"
-                >
-                  Cancel
-                </button>
-                <button
-                  onClick={handleSaveEdit}
-                  className="px-4 py-2 bg-primary text-white rounded-lg hover:bg-primary/90 transition-colors duration-200"
-                >
-                  Save Changes
-                </button>
-              </div>
-            </div>
-          </div>
-        </div>
+      {/* Click outside to close user menu */}
+      {showUserMenu && (
+        <div
+          className="fixed inset-0 z-40"
+          onClick={() => setShowUserMenu(false)}
+        />
       )}
 
-      <Footer />
+      {/* Click outside to close notifications */}
+      {showNotifications && (
+        <div
+          className="fixed inset-0 z-40"
+          onClick={() => setShowNotifications(false)}
+        />
+      )}
     </div>
   );
 };
