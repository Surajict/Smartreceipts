import React, { useState, useEffect } from 'react';
import { Bell, CheckCircle, X, Loader2 } from 'lucide-react';
import { getUserNotifications, archiveNotification, archiveAllNotifications, cleanupDuplicateNotifications, Notification } from '../lib/supabase';

interface NotificationDropdownProps {
  userId: string;
}

const NotificationDropdown: React.FC<NotificationDropdownProps> = ({ userId }) => {
  const [notifications, setNotifications] = useState<Notification[]>([]);
  const [showDropdown, setShowDropdown] = useState(false);
  const [loading, setLoading] = useState(false);
  const [error, setError] = useState<string | null>(null);
  const [archivingAll, setArchivingAll] = useState(false);

  useEffect(() => {
    if (userId) loadNotifications();
    // eslint-disable-next-line
  }, [userId]);

  const loadNotifications = async () => {
    setLoading(true);
    setError(null);
    try {
      const { data, error } = await getUserNotifications(userId);
      if (error) {
        setError('Failed to load notifications');
      } else {
        await cleanupDuplicateNotifications(userId);
        setNotifications(removeDuplicateNotifications(data || []));
      }
    } catch (err) {
      setError('Failed to load notifications');
    } finally {
      setLoading(false);
    }
  };

  const removeDuplicateNotifications = (notifications: Notification[]): Notification[] => {
    const seen = new Set<string>();
    const filtered: Notification[] = [];
    const sorted = [...notifications].sort((a, b) => new Date(b.created_at).getTime() - new Date(a.created_at).getTime());
    for (const notification of sorted) {
      if (notification.type === 'warranty_alert') {
        const match = notification.message.match(/Warranty for (.+?) expires in/);
        const itemName = match ? match[1] : notification.message;
        if (!seen.has(itemName)) {
          seen.add(itemName);
          filtered.push(notification);
        }
      } else {
        filtered.push(notification);
      }
    }
    return filtered;
  };

  const handleArchiveNotification = async (id: string) => {
    try {
      // Immediately update local state to hide the notification
      setNotifications(prev => prev.filter(n => n.id !== id));
      
      // Then update the database
      await archiveNotification(id);
      
      // Optionally reload to ensure consistency (but notification already removed from UI)
      const { data } = await getUserNotifications(userId);
      if (data) {
        const cleanedNotifications = removeDuplicateNotifications(data);
        setNotifications(cleanedNotifications);
      }
    } catch (error) {
      console.error('Error archiving notification:', error);
      // On error, reload notifications to restore the correct state
      loadNotifications();
    }
  };

  const handleArchiveAll = async () => {
    try {
      setArchivingAll(true);
      
      // Immediately clear local state
      setNotifications([]);
      
      // Then update the database
      await archiveAllNotifications(userId);
      
      // Reload to ensure consistency
      const { data } = await getUserNotifications(userId);
      if (data) {
        const cleanedNotifications = removeDuplicateNotifications(data);
        setNotifications(cleanedNotifications);
      }
    } catch (error) {
      console.error('Error archiving all notifications:', error);
      // On error, reload notifications to restore the correct state
      loadNotifications();
    } finally {
      setArchivingAll(false);
    }
  };

  const unreadCount = notifications.filter(n => !n.read && !n.archived).length;

  return (
    <div className="relative">
      <button
        onClick={() => setShowDropdown(!showDropdown)}
        className="relative p-2 text-text-secondary hover:text-text-primary transition-colors duration-200"
      >
        <Bell className="h-6 w-6" />
        {unreadCount > 0 && (
          <span className="absolute -top-1 -right-1 bg-accent-red text-white text-xs rounded-full h-5 w-5 flex items-center justify-center font-medium">
            {unreadCount}
          </span>
        )}
      </button>
      {showDropdown && (
<<<<<<< HEAD
        <div className="mobile-dropdown-fix fixed sm:absolute right-2 sm:right-0 top-16 sm:top-auto sm:mt-2 left-2 sm:left-auto sm:w-72 md:w-80 lg:w-96 bg-white rounded-lg shadow-card border border-gray-200 py-2 z-50 max-w-none sm:max-w-[calc(100vw-1rem)]">
          <div className="px-3 sm:px-4 py-2 border-b border-gray-200 flex items-center justify-between">
            <h3 className="font-medium text-text-primary text-sm sm:text-base">Notifications</h3>
=======
        <div className="absolute right-0 mt-2 w-96 bg-white rounded-lg shadow-card border border-gray-200 py-2 z-50">
          <div className="px-4 py-2 border-b border-gray-200 flex items-center justify-between">
            <h3 className="font-medium text-text-primary">Notifications</h3>
>>>>>>> fa7b4b3b
            {notifications.length > 0 && (
              <button
                onClick={handleArchiveAll}
                disabled={archivingAll}
                className="text-xs text-primary hover:underline disabled:opacity-50 flex-shrink-0"
              >
                {archivingAll ? 'Clearing...' : 'Clear All'}
              </button>
            )}
          </div>
<<<<<<< HEAD
          <div className="max-h-48 xs:max-h-56 sm:max-h-80 overflow-y-auto">
=======
          <div className="max-h-80 overflow-y-auto">
>>>>>>> fa7b4b3b
            {loading ? (
              <div className="px-3 sm:px-4 py-6 sm:py-8 text-center text-text-secondary">
                <div className="text-sm">Loading...</div>
              </div>
            ) : error ? (
              <div className="px-3 sm:px-4 py-6 sm:py-8 text-center text-red-500">
                <div className="text-sm">{error}</div>
              </div>
            ) : notifications.length === 0 ? (
              <div className="px-3 sm:px-4 py-6 sm:py-8 text-center">
                <CheckCircle className="h-6 w-6 sm:h-8 sm:w-8 text-green-500 mx-auto mb-2" />
                <p className="text-xs sm:text-sm text-text-secondary">No notifications at this time</p>
              </div>
            ) : (
              notifications.map((n) => (
                <div key={n.id} className="px-3 sm:px-4 py-2 sm:py-3 hover:bg-gray-50 border-b border-gray-100 last:border-b-0 flex items-start justify-between min-w-0">
                  <div className="flex-1 min-w-0 pr-2">
                    <div className="text-xs sm:text-sm font-medium text-text-primary mb-1 break-words">{n.message}</div>
                    <div className="text-xs text-text-secondary">
                      {n.type.replace('_', ' ')} • {new Date(n.created_at).toLocaleDateString()}
                    </div>
                  </div>
                  <button
                    onClick={() => handleArchiveNotification(n.id)}
                    className="text-xs text-primary hover:underline flex-shrink-0"
                  >
                    Clear
                  </button>
                </div>
              ))
            )}
          </div>
        </div>
      )}
      {/* Click outside to close dropdown */}
      {showDropdown && (
        <div
          className="fixed inset-0 z-40"
          onClick={() => setShowDropdown(false)}
        />
      )}
    </div>
  );
};

export default NotificationDropdown; <|MERGE_RESOLUTION|>--- conflicted
+++ resolved
@@ -117,15 +117,11 @@
         )}
       </button>
       {showDropdown && (
-<<<<<<< HEAD
+
         <div className="mobile-dropdown-fix fixed sm:absolute right-2 sm:right-0 top-16 sm:top-auto sm:mt-2 left-2 sm:left-auto sm:w-72 md:w-80 lg:w-96 bg-white rounded-lg shadow-card border border-gray-200 py-2 z-50 max-w-none sm:max-w-[calc(100vw-1rem)]">
           <div className="px-3 sm:px-4 py-2 border-b border-gray-200 flex items-center justify-between">
             <h3 className="font-medium text-text-primary text-sm sm:text-base">Notifications</h3>
-=======
-        <div className="absolute right-0 mt-2 w-96 bg-white rounded-lg shadow-card border border-gray-200 py-2 z-50">
-          <div className="px-4 py-2 border-b border-gray-200 flex items-center justify-between">
-            <h3 className="font-medium text-text-primary">Notifications</h3>
->>>>>>> fa7b4b3b
+
             {notifications.length > 0 && (
               <button
                 onClick={handleArchiveAll}
@@ -136,11 +132,9 @@
               </button>
             )}
           </div>
-<<<<<<< HEAD
+
           <div className="max-h-48 xs:max-h-56 sm:max-h-80 overflow-y-auto">
-=======
-          <div className="max-h-80 overflow-y-auto">
->>>>>>> fa7b4b3b
+
             {loading ? (
               <div className="px-3 sm:px-4 py-6 sm:py-8 text-center text-text-secondary">
                 <div className="text-sm">Loading...</div>
